/*
 * Lucas Fialho Zawacki
 * Paulo Renato Lanzarin
 * (C) Copyright 2017 Bigbluebutton
 *
 */

"use strict";

const BigBlueButtonGW = require('../bbb/pubsub/bbb-gw');
const Screenshare = require('./screenshare');
const BaseManager = require('../base/BaseManager');
const C = require('../bbb/messages/Constants');
const Logger = require('../utils/Logger');
const errors = require('../base/errors');

const PRESENTER_UNASSIGNED_TIMEOUT = 1000;

module.exports = class ScreenshareManager extends BaseManager {
  constructor (connectionChannel, additionalChannels, logPrefix) {
    super(connectionChannel, additionalChannels, logPrefix);
    this.sfuApp = C.SCREENSHARE_APP;
    this.messageFactory(this._onMessage);
    this._iceQueues = {};
    this.mcs.on(C.MCS_CONNECTED, () => {
      this.mcs.onEvent('roomCreated', 'all', this._handleRoomCreated.bind(this));
    });

    this._isRoomSharingScreen = {};
  }

  async _onMessage(message) {
    Logger.debug(this._logPrefix, 'Received message [' + message.id + '] from connection', message.connectionId);

    const {
      voiceBridge,
      connectionId,
      role,
      sdpOffer,
      callerName,
      userName
    } = message;

    let iceQueue, session;

    session = this._fetchSession(voiceBridge);
    iceQueue = this._fetchIceQueue(voiceBridge);

    switch (message.id) {
      case 'start':
        if (!session) {
          const { vh, vw, internalMeetingId } = message;
          session = new Screenshare(connectionId, this._bbbGW,
            voiceBridge, connectionId, vh, vw,
            internalMeetingId, this.mcs);
          this._sessions[voiceBridge] = session;
        }

        // starts screenshare peer with role by sending sessionID, websocket and sdpoffer
        try {
          this._isRoomSharingScreen[voiceBridge] = true;
          const sdpAnswer = await session.start(voiceBridge, connectionId, sdpOffer, callerName, role, userName)
          Logger.debug(this._logPrefix, "Started peer", voiceBridge, " for connection", connectionId, "with SDP answer", sdpAnswer);

          // Empty ice queue after starting session
          if (iceQueue) {
            let candidate;
            while(candidate = iceQueue.pop()) {
              session.onIceCandidate(candidate, role, callerName, connectionId);
            }
          }

          this._bbbGW.publish(JSON.stringify({
            connectionId: connectionId,
            type: C.SCREENSHARE_APP,
            role: role,
            id : 'startResponse',
            response : 'accepted',
            sdpAnswer : sdpAnswer
          }), C.FROM_SCREENSHARE);

<<<<<<< HEAD
          session.once(C.MEDIA_SERVER_OFFLINE, (event) => {
            this._isRoomSharingScreen[voiceBridge] = false;
            this._stopSession(voiceBridge);
=======
          session.once(C.MEDIA_SERVER_OFFLINE, async (event) => {
            // Media server died. Force-close this thing and notify the client
            let errorMessage = this._handleError(this._logPrefix, connectionId, callerName, role, errors.MEDIA_SERVER_OFFLINE);
            this._bbbGW.publish(JSON.stringify({
              ...errorMessage
            }), C.FROM_SCREENSHARE);
            await this.closeSession(session, connectionId, role, voiceBridge);
>>>>>>> 7da01f2d
          });

          // listen for presenter change to avoid inconsistent states on reconnection
          if (role === C.SEND_ROLE) {
            this._bbbGW.once(C.PRESENTER_ASSIGNED_2x+message.internalMeetingId, async (payload) => {
              Logger.info(this._logPrefix, "Presenter changed, forcibly closing screensharing session at", message.internalMeetingId);
              await this.closeSession(session, connectionId, role, voiceBridge);
              this._bbbGW.publish(JSON.stringify({
                connectionId: connectionId,
                type: C.SCREENSHARE_APP,
                id : 'close',
              }), C.FROM_SCREENSHARE);
            });
          }

          Logger.info(this._logPrefix, "Sending startResponse to peer", voiceBridge, "for connection", session._id);
        }
        catch (error) {
          // Start error. Send an error message and then send a socket close
          // message. The error one will notify the client, the close one will
          // forcefully close this sad piece of screensharing attempt and clean things
          // up no matter what.
          const errorMessage = this._handleError(this._logPrefix, connectionId, callerName, role, error);
          const closeMessage = this._handleError(this._logPrefix, connectionId, callerName, role, error);
          closeMessage.id = 'close';
          this._bbbGW.publish(JSON.stringify({
            ...errorMessage
          }), C.FROM_SCREENSHARE);
          this._bbbGW.publish(JSON.stringify({
            ...closeMessage
          }), C.FROM_SCREENSHARE);
        }
        break;

      case 'stop':
        Logger.info(this._logPrefix, 'Received stop message for session', voiceBridge, "at connection", connectionId);

        if (session) {
          session._stop(voiceBridge);
        } else {
          Logger.warn(this._logPrefix, "There was no screensharing session on stop for", voiceBridge);
        }
        break;

      case 'iceCandidate':
        if (session && session.constructor === Screenshare) {
          session.onIceCandidate(message.candidate, role, callerName, connectionId);
        } else {
          Logger.info(this._logPrefix, "Queueing ice candidate for later in screenshare", message.voiceBridge);
          iceQueue.push(message.candidate);
        }
        break;

      case 'close':
        Logger.info(this._logPrefix, 'Connection ' + connectionId + ' closed');
        this.closeSession(session, connectionId, role, voiceBridge);
        break;

      default:
        const errorMessage = this._handleError(this._logPrefix, connectionId, null, null, errors.SFU_INVALID_REQUEST);
        this._bbbGW.publish(JSON.stringify({
          ...errorMessage,
        }), C.FROM_SCREENSHARE);
        break;
    }
  }

  _handleRoomCreated (event) {
    const { room } = event;
    this.mcs.onEvent('roomDestroyed', room, (event) => {
      Logger.debug(this._logPrefix, "Room", room, "destroyed");
      try {
        this._isRoomSharingScreen[room] = false;
        this._stopSession(room);
      } catch (e) {
        Logger.error(LOG_PREFIX, this._handleError(this._logPrefix, null, null, null, e));
      }
    });
    this.mcs.onEvent('contentFloorChanged', room, this._handleContentFloorChanged.bind(this));
    this._listenToBBBEvents();
  }

  async _handleContentFloorChanged (event) {
    const { roomId, floor, previousFloor } = event;

    Logger.debug(this._logPrefix, "Content floor changed", { roomId }, { floor });

    try {
      if (floor == null) {
        // Content floor was released, forcibly stop the session if it wasn't yet
        this._isRoomSharingScreen[roomId] = false;
        await this._stopSession(roomId);
      }
    } catch (e) {
      Logger.error(LOG_PREFIX, this._handleError(this._logPrefix, null, null, null, e));
    }
  }

  async closeSession (session, connectionId, role, sessionId) {
    if (session && session.constructor == Screenshare) {
      if (role === C.SEND_ROLE && session) {
        Logger.info(this._logPrefix, "Stopping presenter " + sessionId);
        this._isRoomSharingScreen[sessionId] = false;
        await this._stopSession(sessionId);
        return;
      }
      if (role === C.RECV_ROLE && session) {
        Logger.info(this._logPrefix, "Stopping viewer ", sessionId);
        await session.stopViewer(connectionId);
      }
    }
    // Delete ice queue for main session async despite having a session or not
    // to avoid piling up ICE candidates from outdated sessions. This can happen
    // because this thing is a mess.
    if (role === C.SEND_ROLE) {
      this._deleteIceQueue(sessionId);
    }
  }

  /**
   * Start listening to BBB Events through it's Redis Gateway.
   * Some events are needed to do actions in API. For example,
   * when presenter changes the API must be informed so it can
   * disconnects content-sharing media of the current
   * content floor.
   */
  _listenToBBBEvents () {
    try {
      this._bbbGW.on(C.PRESENTER_UNASSIGNED_2x,
        this._handlePresenterUnassignedEvent.bind(this));

    } catch (e) {
      Logger.error(this._logPrefix, this._handleError(this._logPrefix, null,
        null, null, e));
    }
  }

  /**
   * Handle incoming events from BBB.
   * @param  {Object}  payload  BBB Event payload.
   * @return {Promise}         A Promise for the given process.
   */
  async _handlePresenterUnassignedEvent (payload) {
    try {
      if (!payload) {
        return;
      }

      let meetingId = payload[C.MEETING_ID_2x];
      let voiceConf = payload[C.VOICE_CONF];

      if (!meetingId) {
        return;
      }

      this._isRoomSharingScreen[voiceConf] = false;
      setTimeout(async () => {
        //We wait to check if this unassignment represents a
        //presenter change to stop current screensharing or
        //to change the screensharing to another presenter

        if (!this._isRoomSharingScreen[voiceConf]) {
          await this.mcs.releaseContentFloor(voiceConf);
        }

      }, PRESENTER_UNASSIGNED_TIMEOUT);

    } catch (e) {
      Logger.error(this._logPrefix, this._handleError(this._logPrefix, null,
        null, null, e));
    }
  }
};<|MERGE_RESOLUTION|>--- conflicted
+++ resolved
@@ -79,19 +79,14 @@
             sdpAnswer : sdpAnswer
           }), C.FROM_SCREENSHARE);
 
-<<<<<<< HEAD
-          session.once(C.MEDIA_SERVER_OFFLINE, (event) => {
-            this._isRoomSharingScreen[voiceBridge] = false;
-            this._stopSession(voiceBridge);
-=======
           session.once(C.MEDIA_SERVER_OFFLINE, async (event) => {
             // Media server died. Force-close this thing and notify the client
+            this._isRoomSharingScreen[voiceBridge] = false;
             let errorMessage = this._handleError(this._logPrefix, connectionId, callerName, role, errors.MEDIA_SERVER_OFFLINE);
             this._bbbGW.publish(JSON.stringify({
               ...errorMessage
             }), C.FROM_SCREENSHARE);
             await this.closeSession(session, connectionId, role, voiceBridge);
->>>>>>> 7da01f2d
           });
 
           // listen for presenter change to avoid inconsistent states on reconnection
