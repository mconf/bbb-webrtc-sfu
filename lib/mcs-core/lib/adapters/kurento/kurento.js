--- conflicted
+++ resolved
@@ -431,15 +431,8 @@
 
       mixer._numberOfHubPorts++;
 
-<<<<<<< HEAD
-      let hubPortMedia = new Media(mixer.roomId, null, null,
-        C.MEDIA_TYPE.HUBPORT, this, hubPort.id, hubPort.host);
-      hubPortMedia.mixerId = mixerId;
-      hubPortMedia.mediaTypes.video = 'sendrecv';
-=======
       let hubPortMedia = await this._createHubPortMediaWithFilters(mixer,
         hubPort, enableSubtitle, subtitle);
->>>>>>> 2890a890
 
       Logger.info(LOG_PREFIX, 'Created HubPort Media:', hubPortMedia.id,
         '. Current number of HubPorts:', mixer._numberOfHubPorts);
@@ -448,22 +441,14 @@
       mixer._hubPorts[hubPortMedia.id] = hubPortMedia;
 
       let flagEnableSubtitle = enableSubtitle;
-      setInterval(async () => {
-     // setInterval(() => {
-        if (!flagEnableSubtitle) {
-          flagEnableSubtitle = true;
-        //  await this._disableSubtitle(hubPortMedia);
-        // this.toggleSubtitle(mixerId);
-          await this.toggleMediaSubtitle(mixerId, hubPortMedia.id);
-
-        } else {
-          flagEnableSubtitle = false;
-        //  await this._enableSubtitle(hubPortMedia);
-         // this.toggleSubtitle(mixerId);
-          await this.toggleMediaSubtitle(mixerId, hubPortMedia.id);
-        }
-      }, 3000);
-//      clearInterval(1000);
+      if (!flagEnableSubtitle) {
+        flagEnableSubtitle = true;
+        await this._disableSubtitle(hubPortMedia);
+
+      } else {
+        flagEnableSubtitle = false;
+        await this._enableSubtitle(hubPortMedia);
+      }
 
       return hubPortMedia;
     } catch (error) {
@@ -476,7 +461,6 @@
     let hubPortMedia = new Media(mixer.roomId, null, null,
       C.MEDIA_TYPE.HUBPORT, this, hubPort.id, hubPort.host);
     hubPortMedia.mixerId = mixer.id;
-    hubPortMedia.mediaTypes.audio = 'sendrecv';
     hubPortMedia.mediaTypes.video = 'sendrecv';
 
     hubPortMedia.subtitle = subtitle ? subtitle.slice(0,31) : "";
@@ -497,13 +481,13 @@
     let command = this._generateTextOverlayCommand(hubPortMedia.subtitle);
     let mediaFilter =
       await this._createGstreamerFilter(hubPort.pipeline, command);
+    hubPort.mediaFilter = mediaFilter;
 
     mediaFilter.host = mixer.host;
     mediaFilter.pipeline = mixer.pipeline;
 
     hubPortMedia.mediaFilter = new Media(mixer.roomId, null, null,
       C.MEDIA_TYPE.HUBPORT, this, mediaFilter.id, hubPort.host);
-    hubPortMedia.mediaFilter.mediaTypes.audio = 'sendrecv';
     hubPortMedia.mediaFilter.mediaTypes.video = 'sendrecv';
 
     return mediaFilter;
@@ -515,13 +499,13 @@
     let mediaFilterCaps =
       await this._createGstreamerFilter(hubPort.pipeline, commandCaps);
 
-      mediaFilterCaps.host = mixer.host;
-      mediaFilterCaps.pipeline = mixer.pipeline;
-
-      hubPortMedia.mediaFilterCaps = new Media(mixer.roomId, null, null,
-        C.MEDIA_TYPE.HUBPORT, this, mediaFilterCaps.id, hubPort.host);
-      hubPortMedia.mediaFilterCaps.mediaTypes.audio = 'sendrecv';
-      hubPortMedia.mediaFilterCaps.mediaTypes.video = 'sendrecv';
+    hubPort.mediaFilterCaps = mediaFilterCaps;
+    mediaFilterCaps.host = mixer.host;
+    mediaFilterCaps.pipeline = mixer.pipeline;
+
+    hubPortMedia.mediaFilterCaps = new Media(mixer.roomId, null, null,
+      C.MEDIA_TYPE.HUBPORT, this, mediaFilterCaps.id, hubPort.host);
+    hubPortMedia.mediaFilterCaps.mediaTypes.video = 'sendrecv';
 
     return mediaFilterCaps;
   }
@@ -547,7 +531,7 @@
         hubPortMedia.enableSubtitle = mixer.enableSubtitle;
       });
     } catch (error) {
-      throw error;
+      throw (this._handleError(error));
     }
   }
 
@@ -571,7 +555,7 @@
         await this._disableSubtitle(hubPortMedia);
       }
     } catch (error) {
-      throw error;
+      throw (this._handleError(error));
     }
   }
 
@@ -590,7 +574,7 @@
       await mediaFilterElement.setElementProperty("text",
         hubPortMedia.subtitle);
     } catch (error) {
-      throw error;
+      throw (this._handleError(error));
     }
   }
 
@@ -608,7 +592,7 @@
         this._mediaElements[hubPortMedia.mediaFilter.adapterElementId];
       await mediaFilterElement.setElementProperty("text", "");
     } catch (error) {
-      throw error;
+      throw (this._handleError(error));
     }
   }
 
@@ -624,8 +608,8 @@
       return pipeline.create('GStreamerFilter', {command: _command});
       throw new Error('Could not create new filter - invalid command');
     } catch (error) {
-      throw error;
-      }
+      throw (this._handleError(error));
+    }
   }
 
   _generateTextOverlayCommand(subtitle) {
@@ -673,8 +657,9 @@
    */
   async destroyHubPort(id) {
     try {
-      return this._destroyHubPort(this._mediaElements[id], this.mediaFilter,
-        this.mediaFilterCaps);
+      let hubPort = this._mediaElements[id];
+      return this._destroyHubPort(hubPort, hubPort.mediaFilter,
+        hubPort.mediaFilterCaps);
     } catch (error) {
       throw (this._handleError(error));
     }
@@ -690,12 +675,14 @@
   async _destroyHubPort(hubPort, mediaFilter, mediaFilterCaps) {
     try {
       if (hubPort) {
+        console.log("[KURENTO] RELEASING HUBPORT 0 , id:", hubPort.id);
         delete this._mediaElements[hubPort.id];
         delete this._mediaElements[mediaFilter.id];
         delete this._mediaElements[mediaFilterCaps.id];
-        return hubPort.release();
-        return mediaFilter.release();
-        return mediaFilterCaps.release();
+        hubPort.release();
+        mediaFilter.release();
+        mediaFilterCaps.release();
+        return true;
       }
 
       throw new Error('Could not detroy new hubport - invalid hubport',
