'use strict'

const C = require('../../constants/constants.js');
const config = require('config');
const mediaServerClient = require('kurento-client');
const EventEmitter = require('events').EventEmitter;
const Logger = require('../../utils/logger');
const isError = require('../../utils/util').isError;
const ERRORS = require('./errors.js');
const KMS_CLIENT = require('kurento-client');
const SdpWrapper = require('../../utils/sdp-wrapper');
const GLOBAL_EVENT_EMITTER = require('../../utils/emitter');
const SDPMedia = require('../../model/sdp-media');
const RecordingMedia = require('../../model/recording-media');
const Media = require('../../model/media');
const OUTPUT_BIT_RATE = 1024;

const LOG_PREFIX = "[mcs-kurento-adapter]";

let instance = null;

module.exports = class Kurento extends EventEmitter {
  constructor(balancer) {
    if (!instance){
      super();
      this.balancer = balancer;
      this._globalEmitter = GLOBAL_EVENT_EMITTER;
      this._mediaPipelines = {};
      this._mediaElements = {};
      this._pipelinePromises = [];
      this._mediaServer;
      this._status;
      this._reconnectionRoutine = null;
      this._transposingQueue = [];
      this.balancer.on(C.EVENT.MEDIA_SERVER_OFFLINE, this._destroyElementsFromHost.bind(this));
      this._globalEmitter.on(C.EVENT.ROOM_EMPTY, this._releaseAllRoomPipelines.bind(this));
      instance = this;

    }

    return instance;
  }

  _createMediaPipeline (hostId) {
    return new Promise((resolve, reject) => {
      const host = this.balancer.retrieveHost(hostId);
      const { client } = host;
      client.create('MediaPipeline', (e, p) => {
        if (e) {
          return reject(e);
        }

        p.host = host;
        p.transposers = {};
        p.activeElements = 0;

        return resolve(p);
      });
    });
  }

  async _getMediaPipeline (hostId, roomId) {
    try {
      const host = this.balancer.retrieveHost(hostId);
      const { client } = host;
      if (this._mediaPipelines[roomId] && this._mediaPipelines[roomId][host.id]) {
        Logger.info(LOG_PREFIX, 'Pipeline for', roomId, 'at host', host.id, ' already exists.');
        return this._mediaPipelines[roomId][host.id];
      } else {
        let pPromise;

        const pPromiseObj = this._pipelinePromises.find(pp => pp.id === roomId + hostId);

        if (pPromiseObj) {
          ({ pPromise } = pPromiseObj);
        }

        if (pPromise) {
          return pPromise;
        };

        pPromise = this._createMediaPipeline(hostId);

        this._pipelinePromises.push({ id: roomId + hostId, pPromise});

        const pipeline = await pPromise;

        if (this._mediaPipelines[roomId] == null) {
          this._mediaPipelines[roomId] = {};
        }

        this._mediaPipelines[roomId][host.id] = pipeline;

        this._pipelinePromises = this._pipelinePromises.filter(pp => pp.id !== roomId + hostId);

        Logger.info(LOG_PREFIX, "Created pipeline at room", roomId, "with host", hostId, host.id, pipeline.id);

        return pipeline;
      }
    }
    catch (err) {
      throw (this._handleError(err));
    }
  }

  _releaseAllRoomPipelines (room) {
    try {
      if (this._mediaPipelines[room]) {
        Object.keys(this._mediaPipelines[room]).forEach(async pk => {
          await this._releasePipeline(room, pk);
        });
      }
    } catch (e) {
      this._handleError(e);
    }
  }

  _releasePipeline (room, hostId) {
    return new Promise((resolve, reject) => {
      try {
        Logger.debug(LOG_PREFIX, "Releasing room", room, "pipeline at host", hostId);
        const pipeline = this._mediaPipelines[room][hostId];
        if (pipeline && typeof pipeline.release === 'function') {
          pipeline.release((error) => {
            if (error) {
              return reject(this._handleError(error));
            }
            delete this._mediaPipelines[room][hostId];
            return resolve()
          });
        } else {
          return resolve();
        }
      }
      catch (error) {
        return reject(this._handleError(error));
      }
    });
  }

  _createElement (pipeline, type, options = {}) {
    return new Promise((resolve, reject) => {
      try {
        // Filter only the appropriate options for this adapter call
        const { stopOnEndOfStream, uri, recordingProfile } = options;
        pipeline.create(
          type,
          { stopOnEndOfStream, uri, mediaProfile: recordingProfile },
          (error, mediaElement) => {
            if (error) {
              return reject(this._handleError(error));
            }
            Logger.info(LOG_PREFIX, "Created [" + type + "] media element: " + mediaElement.id);
            mediaElement.host = pipeline.host;
            mediaElement.pipeline = pipeline;
            mediaElement.transposers = {};
            this._mediaElements[mediaElement.id] = mediaElement;
            return resolve(mediaElement);
          });
      }
      catch (err) {
        return reject(this._handleError(err));
      }
    });
  }

  negotiate (roomId, userId, mediaSessionId, descriptor, type, options) {
    let media;
    try {
      switch (type) {
        case C.MEDIA_TYPE.RTP:
          return this._negotiateSDPEndpoint(roomId, userId, mediaSessionId, descriptor, type, options);
          break;
        case C.MEDIA_TYPE.WEBRTC:
          return this._negotiateWebRTCEndpoint(roomId, userId, mediaSessionId, descriptor, type, options);
          break;
        case C.MEDIA_TYPE.RECORDING:
          return this._negotiateRecordingEndpoint(roomId, userId, mediaSessionId, descriptor, type, options);
          break;
        case C.MEDIA_TYPE.URI:
          // TODO no-op
          break;
        case C.MEDIA_TYPE.MCU:
          return this._negotiateMCU(roomId, mediaSessionId, type, options);
        default:
          throw(this._handleError(ERRORS[40107].error));
      }
    } catch (err) {
      throw(this._handleError(err));
    }
  }

  _negotiateSDPEndpoint (roomId, userId, mediaSessionId, descriptor, type, options) {
    Logger.debug(LOG_PREFIX, "Negotiating SDP endpoint for", userId, "at", roomId);
    try {
      // We strip the SDP into media units of the same type because Kurento can't handle
      // bundling other than audio + video
      const partialDescriptors = SdpWrapper.getPartialDescriptions(descriptor);
      let medias = []
      const negotiationProcedures = partialDescriptors.map((d, i) => {
        return new Promise(async (resolve, reject) => {
          try {
            let mediaElement, host, answer;

            // Some props are initialized as null because this is an early instantiation
            // done to please the balancer accounting
            const media = new SDPMedia(roomId, userId, mediaSessionId, d, null, type, this, null, null, options);
            const { mediaTypes } = media;

            ({ mediaElement, host } = await this.createMediaElement(roomId, type, { ...options, mediaTypes }));

            if (d) {
              answer = await this.processOffer(mediaElement, d);
            } else {
              // If we're acting as offeree, we try to generate the least offensive SDP possible
              // for pure RTP endpoints as to minimize compatibility issues.
              // Hence the bizarre filters
              const filterOptions = [
                { reg: /AVPF/ig, val: 'AVP' },
                { reg:  /a=mid:video0/, val: '' },
                { reg: /a=rtcp-fb:[\d]+[\w\d\s]+/ig, val: '' },
                { reg: /a=extmap:3 http:\/\/www.webrtc.org\/experiments\/rtp-hdrext\/abs-send-time/ig, val: '' },
                { reg: /a=setup:actpass/ig, val: '' }
              ]

              answer = await this.generateOffer(mediaElement, filterOptions);
            }

            // Just do a late-set of the properties that were nullified in the early
            // media instantiation
            media.adapterElementId = mediaElement;
            media.host = host;
            media.localDescriptor = answer;
            media.remoteDescriptor = d;
            // Enable the event tracking
            media.trackMedia();
<<<<<<< HEAD

            medias.push(media);
=======
            medias[i] = media;

>>>>>>> d7693f00
            resolve();
          } catch (err) {
            reject(this._handleError(err));
          }
        });
      });

      return Promise.all(negotiationProcedures).then(() => {
        return medias;
      });
    } catch (err) {
      throw(this._handleError(err));
    }
  }

  async _negotiateWebRTCEndpoint (roomId, userId, mediaSessionId, descriptor, type, options) {
    try {
      const medias = await this._negotiateSDPEndpoint(roomId, userId, mediaSessionId, descriptor, type, options);
      medias.forEach(m => {
        if (m.type === C.MEDIA_TYPE.WEBRTC) {
          this.gatherCandidates(m.adapterElementId);
        }
      });
      return medias;
    } catch (err) {
      throw(this._handleError(err));
    }
  }

  async _negotiateRecordingEndpoint (roomId, userId, mediaSessionId, descriptor, type, options) {
    try {
      let mediaElement, host;

      // Some props are initialized as null because this is an early instantiation
      // done to please the balancer accounting
      const media = new RecordingMedia(roomId, userId, mediaSessionId, descriptor, null, type, this, null, null, options);
      const { mediaTypes } = media;
      ({ mediaElement, host } = await this.createMediaElement(roomId, type, {...options, mediaTypes }));
      const answer = await this.startRecording(mediaElement);
      // Just do a late-set of the properties that were nullified in the early
      // media instantiation
      media.adapterElementId = mediaElement;
      media.host = host;
      media.localDescriptor = answer;
      // Enable the event tracking
      media.trackMedia();
      return [media];
    } catch (err) {
      throw(this._handleError(err));
    }
  }

<<<<<<< HEAD
  /**
   * Handle MCU (Composite mixer) element negotiation.
   * Here we basically create a 'Composite' for MCU sessions.
   * Hubports aren't created here, but when connecting Media sessions
   * in/to MCU sessions.
   * @param  {String}  roomId         The id of the room.
   * @param  {String}  mediaSessionId The id of the media session to be
   *                                  negotiated.
   * @param  {String}  type           The type of this media.
   * @param  {Object}  options        Additional params for the negotiation
   *                                  process.
   * @return {Promise}                A Promise for this process.
   */
  async _negotiateMCU (roomId, mediaSessionId, type, options) {
    try {
      let compositeMediaElement;
      let compositeMediaElementId;
      let createdMediaElement;

      Logger.info(LOG_PREFIX, 'Negotiating new MCU Media session with id:',
        mediaSessionId);

      createdMediaElement =
        await this.createMediaElement(roomId, 'Composite', options);

      Logger.info(LOG_PREFIX, 'Created video mixer element for the session:',
        mediaSessionId);

      compositeMediaElementId = createdMediaElement.mediaElement;
      compositeMediaElement = this._mediaElements[compositeMediaElementId];
      compositeMediaElement._numberOfHubPorts = 0;
      compositeMediaElement._hubPorts = {};

      let media = new Media(roomId, roomId, mediaSessionId, type,
        this, compositeMediaElement.id, compositeMediaElement.host, options);

      media.mediaTypes.audio = 'sendrecv';
      media.mediaTypes.video = 'sendrecv';
      return [media];
    } catch (err) {
      throw(this._handleError(err));
    }
=======
  _parseMediaType (options) {
    // FIXME I'm not a fan of the mediaProfile vs mediaType boogaloo
    const { mediaProfile, mediaTypes }  = options;

    if (mediaProfile) {
      return mediaProfile;
    }

    if (mediaTypes) {
      const { video, audio, content } = mediaTypes;
      if (video) {
        return C.MEDIA_PROFILE.MAIN;
      } else if (audio) {
        return C.MEDIA_PROFILE.AUDIO;
      } else if (content) {
        return C.MEDIA_PROFILE.CONTENT;
      }
    }

    return C.MEDIA_PROFILE.ALL;
>>>>>>> d7693f00
  }

  createMediaElement (roomId, type, options = {}) {
    options = options || {};
    return new Promise(async (resolve, reject) => {
      try {
        const mediaType = this._parseMediaType(options);
        const host = await this.balancer.getHost(mediaType);
        await this._getMediaPipeline(host.id, roomId);
        const pipeline = this._mediaPipelines[roomId][host.id];
        const mediaElement = await this._createElement(pipeline, type, options);
        if (typeof mediaElement.setKeyframeInterval === 'function' && options.keyframeInterval) {
          Logger.debug(LOG_PREFIX, "Creating element with keyframe interval set to", options.keyframeInterval);
          mediaElement.setKeyframeInterval(options.keyframeInterval);
        }

        // TODO make the rembParams and In/Out BW values fetch from the conference
        // media specs
        if (type === C.MEDIA_TYPE.RTP || type === C.MEDIA_TYPE.WEBRTC) {
          this.setOutputBandwidth(mediaElement, 300, 1500);
          this.setInputBandwidth(mediaElement, 300, 1500);

          const rembOptions = {
            rembOnConnect: 500,
            upLosses: 25,
            decrementFactor: 0.85,
            thresholdFactor: 0.9,
          };
          const rembParams = KMS_CLIENT.getComplexType('RembParams')(rembOptions);

          mediaElement.setRembParams(rembParams);
        }

        this._mediaPipelines[roomId][host.id].activeElements++;

        return resolve({ mediaElement: mediaElement.id , host });
      }
      catch (err) {
        reject(this._handleError(err));
      }
    });
  }

  /**
   * Create a hubport in the mixer identified by the given id.
   * @param  {String}  mixerId  The ID of the Mixer where the hubport is going
   *                            to be created at.
   * @return {Promise}         A Promise for the given Process.
   */
  async createHubPort (mixerId) {
    try {
      let mixer = this._mediaElements[mixerId];
      let hubPort = await this._createHubPort(mixer);
      await this.setOutputBitrate(hubPort, (OUTPUT_BIT_RATE) * 1024 );
      hubPort.host = mixer.host;
      hubPort.pipeline = mixer.pipeline;

      mixer._numberOfHubPorts++;

      let hubPortMedia = new Media(mixer.roomId, null, null,
        C.MEDIA_TYPE.HUBPORT, this, hubPort.id, hubPort.host);
      hubPortMedia.mixerId = mixerId;

      Logger.info(LOG_PREFIX, 'Created HubPort Media:', hubPortMedia.id ,
        '. Current number of HubPorts:', mixer._numberOfHubPorts);

      this._mediaElements[hubPort.id] = hubPort;
      return hubPortMedia;
    } catch (error) {
      throw error;
    }
  }

  /**
   * Create a HubPort element in the given mixer.
   * @param  {Object}  mixer The mixer element
   * @return {Promise}       A Promise for the given Process
   */
  async _createHubPort(mixer) {
    try {
      if (mixer) {
        return mixer.createHubPort();
      }

      throw new Error('Could not create new hubport - invalid composite mixer',
        mixer.id);
    } catch (error) {
      throw error;
    }
  }

  /**
   * Destroy a HubPort element by it's element id.
   * @param  {Object}  id    The id of the hubPort element
   * @return {Promise}       A Promise for the given Process
   */
  async destroyHubPort(id) {
    try {
      return this._destroyHubPort(this._mediaElements[id]);
    } catch (error) {
      throw error;
    }
  }

  /**
   * Destroy a HubPort element.
   * @param  {Object}  hubPort The hubPort element
   * @return {Promise}       A Promise for the given Process
   */
  async _destroyHubPort(hubPort) {
    try {
      if (hubPort) {
        delete this._mediaElements[hubPort.id]
        return hubPort.release();
      }

      throw new Error('Could not detroy new hubport - invalid hubport',
        hubPort.id);
    } catch (error) {
      throw error;
    }
  }

  async startRecording (sourceId) {
    return new Promise((resolve, reject) => {
      const source = this._mediaElements[sourceId];

      if (source == null) {
        return reject(this._handleError(ERRORS[40101].error));
      }

      try {
        source.record((err) => {
          if (err) {
            return reject(this._handleError(err));
          }
          return resolve();
        });
      }
      catch (err) {
        reject(this._handleError(err));
      }
    });
  }

  async _stopRecording (sourceId) {
    return new Promise((resolve, reject) => {
      const source = this._mediaElements[sourceId];

      if (source == null) {
        return reject(this._handleError(ERRORS[40101].error));
      }

      try {
        source.stopAndWait((err) => {
          if (err) {
            return reject(this._handleError(err));
          }
          return resolve();
        });
      }
      catch (err) {
        reject(this._handleError(err));
      }
    });
  }

  async _transposeAndConnect(sourceId, sinkId) {
    return new Promise(async (resolve, reject) => {
      try {
        const source = this._mediaElements[sourceId];
        const sink = this._mediaElements[sinkId];
        Logger.info(LOG_PREFIX, "Transposing from", source.id, "| host", source.host.id,  "to", sink.id, "| host", sink.host.id);
        let sourceTransposer, sinkTransposer, sourceOffer, sinkAnswer;

        sourceTransposer = source.transposers[sink.host.id];

        if (sourceTransposer == null) {
          source.transposers[sink.host.id] = {};
          this._transposingQueue.push(source.host.id+source.id+sink.host.id);
          Logger.info(LOG_PREFIX, "Source transposer for", source.id, "to host", sink.host.id, "not found");
          sourceTransposer = await this._createElement(source.pipeline, C.MEDIA_TYPE.RTP);
          source.transposers[sink.host.id] = sourceTransposer;
          sourceOffer = await this.generateOffer(sourceTransposer.id);
          // TODO force codec based on source media
          let filteredOffer = SdpWrapper.filterByVideoCodec(sourceOffer, "H264");
          sourceOffer = SdpWrapper.convertToString(filteredOffer);
          this.balancer.incrementHostStreams(source.host.id, C.MEDIA_PROFILE.MAIN);

          Logger.info(LOG_PREFIX, "Sink transposer for pipeline", sink.pipeline.id, "for host", source.id, source.host.id, "not found");
          sink.pipeline.transposers[source.host.id+source.id] = sinkTransposer = await this._createElement(sink.pipeline, C.MEDIA_TYPE.RTP);
          sinkAnswer = await this.processOffer(sinkTransposer.id, SdpWrapper.nonPureReplaceServerIpv4(sourceOffer, source.host.ip));
          await this.processAnswer(sourceTransposer.id, SdpWrapper.nonPureReplaceServerIpv4(sinkAnswer, sink.host.ip));
          this.balancer.incrementHostStreams(sink.host.id, C.MEDIA_PROFILE.MAIN);
          this._connect(source, sourceTransposer);
          this._connect(sinkTransposer, sink);
          this._transposingQueue = this._transposingQueue.filter(sm => sm !== source.host.id + source.id + sink.host.id);
          this.emit(C.ELEMENT_TRANSPOSED + source.host.id + source.id + sink.host.id);
          return resolve();
        } else {
          if (this._transposingQueue.includes(source.host.id + source.id + sink.host.id)) {
            this.once(C.ELEMENT_TRANSPOSED + source.host.id + source.id + sink.host.id, () => {
              sinkTransposer = sink.pipeline.transposers[source.host.id+source.id];
              this._connect(sinkTransposer, sink);
              return resolve();
            });
          } else {
            sinkTransposer = sink.pipeline.transposers[source.host.id+source.id];
            this._connect(sinkTransposer, sink);
            return resolve();
          }
        }
      } catch (err) {
        return reject(this._handleError(err));
      }
    });
  }

  async _connect (source, sink, type = 'ALL') {
    return new Promise((resolve, reject) => {
      try {
        if (source == null || sink == null) {
          return reject(this._handleError(ERRORS[40101].error));
        }

        switch (type) {
          case C.CONNECTION_TYPE.ALL:
            source.connect(sink, (error) => {
              if (error) {
                return reject(this._handleError(error));
              }
              return resolve();
            });
            break;

          case C.CONNECTION_TYPE.AUDIO:
            source.connect(sink, 'AUDIO', (error) => {
              if (error) {
                return reject(this._handleError(error));
              }
              return resolve();
            });

          case C.CONNECTION_TYPE.VIDEO:
          case C.CONNECTION_TYPE.CONTENT:
            source.connect(sink, 'VIDEO', (error) => {
              if (error) {
                return reject(this._handleError(error));
              }
              return resolve();
            });
            break;

          default:
            return reject(this._handleError(ERRORS[40107].error));
        }
      }
      catch (error) {
        return reject(this._handleError(error));
      }
    });
  }

  connect (sourceId, sinkId, type) {
    return new Promise(async (resolve, reject) => {
      const source = this._mediaElements[sourceId];
      const sink = this._mediaElements[sinkId];

      if (source == null || sink == null) {
        return reject(this._handleError(ERRORS[40101].error));
      }

      const shouldTranspose = source.host.id !== sink.host.id;

      try {
        if (shouldTranspose) {
          await this._transposeAndConnect(sourceId, sinkId);
          return resolve();
        } else {
          await this._connect(source, sink, type);
          resolve();
        }
      }
      catch (error) {
        return reject(this._handleError(error));
      }
    });
  }

  async _disconnect (source, sink, type) {
    return new Promise((resolve, reject) => {
      if (source == null || sink == null) {
        return reject(this._handleError(ERRORS[40101].error));
      }
      try {
        switch (type) {
          case C.CONNECTION_TYPE.ALL:
            source.disconnect(sink, (error) => {
              if (error) {
                return reject(this._handleError(error));
              }
              return resolve();
            });
            break;

          case C.CONNECTION_TYPE.AUDIO:
            source.disconnect(sink, 'AUDIO', (error) => {
              if (error) {
                return reject(this._handleError(error));
              }
              return resolve();
            });

          case C.CONNECTION_TYPE.VIDEO:
          case C.CONNECTION_TYPE.CONTENT:
            source.disconnect(sink, 'VIDEO', (error) => {
              if (error) {
                return reject(this._handleError(error));
              }
              return resolve();
            });
            break;

          default:
            return reject(this._handleError(ERRORS[40107].error));
        }
      }
      catch (error) {
        return reject(this._handleError(error));
      }
    });
  }

  disconnect (sourceId, sinkId, type) {
    return new Promise(async (resolve, reject) => {
      const source = this._mediaElements[sourceId];
      const sink = this._mediaElements[sinkId];

      if (source == null || sink == null) {
        return reject(this._handleError(ERRORS[40101].error));
      }

      const isTransposed = source.host.id !== sink.host.id;

      try {
        if (isTransposed) {
          const transposedSink = sink.pipeline.transposers[source.host.id+source.id]
          await this._disconnect(transposedSink, sink, type);
          resolve();
        } else {
          await this._disconnect(source, sink, type);
          resolve();
        }
      }
      catch (error) {
        return reject(this._handleError(error));
      }
    });
  }


  stop (room, type, elementId) {
    return new Promise(async (resolve, reject) => {
      try {
        Logger.info(LOG_PREFIX, "Releasing endpoint", elementId, "from room", room);
        const mediaElement = this._mediaElements[elementId];

        this._removeElementEventListeners(elementId);

        if (type === 'RecorderEndpoint') {
          await this._stopRecording(elementId);
        }

        if (type === C.MEDIA_TYPE.HUBPORT) {
          return await this.destroyHubPort(elementId);
        }

        if (mediaElement) {
          const pipeline = this._mediaPipelines[room][mediaElement.host.id];
          const hostId = mediaElement.host.id;

          delete this._mediaElements[elementId];

          if (mediaElement.transposers) {
            Object.keys(mediaElement.transposers).forEach(t => {
              setTimeout(() => {
                mediaElement.transposers[t].release();
                Logger.debug(LOG_PREFIX, "Releasing transposer", t, "for", elementId);
                this.balancer.decrementHostStreams(hostId, C.MEDIA_PROFILE.MAIN);
              }, 0);
            });
          }

          const sinkTransposersToRelease = Object.keys(this._mediaPipelines[room]).filter(ph => {
            if (this._mediaPipelines[room][ph] == null) {
              return false;
            }
            const keys = Object.keys(this._mediaPipelines[room][ph].transposers);
            let t = keys.includes(hostId+mediaElement.id)
            return t;
          });


          sinkTransposersToRelease.forEach(st => {
            this._mediaPipelines[room][st].transposers[hostId+mediaElement.id].release()
            this.balancer.decrementHostStreams(st, C.MEDIA_PROFILE.MAIN);
            delete this._mediaPipelines[room][st].transposers[hostId+mediaElement.id];
          });

          if (typeof mediaElement.release === 'function') {
            mediaElement.release(async (error) => {
              if (error) {
                return reject(this._handleError(error));
              }

              if (pipeline) {
                pipeline.activeElements--;

                Logger.info(LOG_PREFIX, "Pipeline has a total of", pipeline.activeElements, "active elements");
                if (pipeline.activeElements <= 0) {
                  await this._releasePipeline(room, hostId);
                }
              }

              return resolve();
            });
          } else {
            // Element is not available for release anymore, so it's pipeline
            // was probably already released altogether. Just resolve the call.
            return resolve();
          }
        }
        else {
          Logger.warn(LOG_PREFIX, "Media element", elementId, "could not be found to stop");
          return resolve();
        }
      }
      catch (err) {
        this._handleError(err);
        resolve();
      }
    });
  }

  _checkForMDNSCandidate (candidate) {
    // Temporary stub for ignoring mDNS .local candidates. It'll just check
    // for it and make the calling procedure resolve if it's a mDNS.
    // The commented code below is a general procedure to enabling mDNS
    // lookup. We just gotta find a proper librabry or way to do it once the
    // time is right

    const mDNSRegex = /([\d\w-]*)(.local)/ig
    if (candidate.match(/.local/ig)) {
      return true;
    }
    return false;

    //const parsedAddress = mDNSRegex.exec(candidate)[1];
    //Logger.trace(LOG_PREFIX, "Got a mDNS obfuscated candidate with addr", parsedAddress);
    //dns.lookup(parsedAddress, (e, resolvedAddress) => {
    //  if (e) {
    //    Logger.trace(LOG_PREFIX, "mDNS not found with error", e);
    //    return reject(ERRORS[40401].error);
    //  }

    //  candidate.replace(mDNSRegex,  resolvedAddress);

    //  return resolve(candidate);
  }

  addIceCandidate (elementId, candidate) {
    return new Promise(async (resolve, reject) => {
      const mediaElement = this._mediaElements[elementId];
      try {
        if (mediaElement  && candidate) {
          if (this._checkForMDNSCandidate(candidate.candidate)) {
            Logger.trace(LOG_PREFIX, "Ignoring a mDNS obfuscated candidate", candidate.candidate);
            return resolve();
          }

          mediaElement.addIceCandidate(candidate, (error) => {
            if (error) {
              return reject(this._handleError(error));
            }
            Logger.trace(LOG_PREFIX, "Added ICE candidate for => ", elementId, candidate);
            return resolve();
          });
        }
        else {
          return reject(this._handleError(ERRORS[40101].error));
        }
      }
      catch (error) {
        return reject(this._handleError(error));
      }
    });
  }

  gatherCandidates (elementId) {
    Logger.info(LOG_PREFIX, 'Gathering ICE candidates for ' + elementId);

    return new Promise((resolve, reject) => {
      try {
        const mediaElement = this._mediaElements[elementId];
        if (mediaElement == null) {
          return reject(this._handleError(ERRORS[40101].error));
        }
        mediaElement.gatherCandidates((error) => {
          if (error) {
            return reject(this._handleError(error));
          }
          Logger.info(LOG_PREFIX, 'Triggered ICE gathering for ' + elementId);
          return resolve();
        });
      }
      catch (err) {
        return reject(this._handleError(err));
      }
    });
  }

  setInputBandwidth (element, min, max) {
    if (element) {
      element.setMinVideoRecvBandwidth(min);
      element.setMaxVideoRecvBandwidth(max);
    } else {
      throw (this._handleError(ERRORS[40101].error));
    }
  }

  setOutputBandwidth (element, min, max) {
    if (element) {
      element.setMinVideoSendBandwidth(min);
      element.setMaxVideoSendBandwidth(max);
    } else {
      throw (this._handleError(ERRORS[40101].error));
    }
  }

  setOutputBitrate (element, bitrate) {
    if (element) {
      element.setOutputBitrate(bitrate);
    } else {
      throw (this._handleError(ERRORS[40101].error));
    }
  }

  processOffer (elementId, sdpOffer, params = {})  {
    const { replaceIp } = params;
    Logger.trace(LOG_PREFIX, "Processing", elementId, "offer", sdpOffer);

    return new Promise((resolve, reject) => {
      try {
        const mediaElement = this._mediaElements[elementId];

        if (mediaElement) {
          mediaElement.processOffer(sdpOffer, (error, answer) => {
            if (error) {
              return reject(this._handleError(error));
            }

            if (replaceIp) {
              answer = answer.replace(/(IP4\s[0-9.]*)/g, 'IP4 ' + mediaElement.host.ip);
            }

            // Since Kurento still does not treat a=content:slides lines well, we
            // reappend it here manually to work around the issue
            if (SdpWrapper.strHasContentSlides(sdpOffer)) {
              answer = answer + "a=content:slides\r\n";
            }

            return resolve(answer);
          });
        }
        else {
          return reject(this._handleError(ERRORS[40101].error));
        }
      }
      catch (err) {
        return reject(this._handleError(err));
      }
    });
  }

  processAnswer (elementId, answer) {
    return new Promise((resolve, reject) => {
      try {
        const mediaElement = this._mediaElements[elementId];

        if (mediaElement) {
          mediaElement.processAnswer(answer, (error, rAnswer) => {
            if (error) {
              return reject(this._handleError(error));
            }
            return resolve();
          });
        }
        else {
          return reject(this._handleError(ERRORS[40101].error));
        }
      }
      catch (err) {
        return reject(this._handleError(err));
      }
    });
  }

  generateOffer (elementId, filterOptions = []) {
    return new Promise((resolve, reject) => {
      try {
        const mediaElement = this._mediaElements[elementId];

        if (mediaElement) {
          mediaElement.generateOffer((error, offer) => {
            if (error) {
              return reject(this._handleError(error));
            }

            filterOptions.forEach(({ reg, val }) => {
              offer = offer.replace(reg, val);
            });

            return resolve(offer);
          });
        }
        else {
          return reject(this._handleError(ERRORS[40101].error));
        }
      }
      catch (err) {
        return reject(this._handleError(err));
      }
    });
  }

  trackMediaState (elementId, type) {
    switch (type) {
      case C.MEDIA_TYPE.URI:
        this.addMediaEventListener(C.EVENT.MEDIA_STATE.ENDOFSTREAM, elementId);
        this.addMediaEventListener(C.EVENT.MEDIA_STATE.CHANGED, elementId);
        this.addMediaEventListener(C.EVENT.MEDIA_STATE.FLOW_IN, elementId);
        this.addMediaEventListener(C.EVENT.MEDIA_STATE.FLOW_OUT, elementId);
        break;

      case C.MEDIA_TYPE.WEBRTC:
        this.addMediaEventListener(C.EVENT.MEDIA_STATE.CHANGED, elementId);
        this.addMediaEventListener(C.EVENT.MEDIA_STATE.FLOW_IN, elementId);
        this.addMediaEventListener(C.EVENT.MEDIA_STATE.FLOW_OUT, elementId);
        this.addMediaEventListener(C.EVENT.MEDIA_STATE.ICE, elementId);
        break;

      case C.MEDIA_TYPE.RTP:
        this.addMediaEventListener(C.EVENT.MEDIA_STATE.CHANGED, elementId);
        this.addMediaEventListener(C.EVENT.MEDIA_STATE.FLOW_IN, elementId);
        this.addMediaEventListener(C.EVENT.MEDIA_STATE.FLOW_OUT, elementId);
        break;

      case C.MEDIA_TYPE.RECORDING:
        this.addMediaEventListener(C.EVENT.RECORDING.STOPPED, elementId);
        this.addMediaEventListener(C.EVENT.RECORDING.PAUSED, elementId);
        this.addMediaEventListener(C.EVENT.RECORDING.STARTED. elementId);
        this.addMediaEventListener(C.EVENT.MEDIA_STATE.FLOW_IN, elementId);
        this.addMediaEventListener(C.EVENT.MEDIA_STATE.FLOW_OUT, elementId);
        break;

      default: return;
    }
    return;
  }

  addMediaEventListener (eventTag, elementId) {
    const mediaElement = this._mediaElements[elementId];
    let event = {};
    try {
      if (mediaElement) {
        Logger.debug(LOG_PREFIX, 'Adding media state listener [' + eventTag + '] for ' + elementId);
        mediaElement.on(eventTag, (e) => {
          switch (eventTag) {
            case C.EVENT.MEDIA_STATE.ICE:
              event.candidate = KMS_CLIENT.getComplexType('IceCandidate')(e.candidate);
              event.elementId = elementId;
              this.emit(C.EVENT.MEDIA_STATE.ICE+elementId, event);
              break;
            default:
              event.state = { name: eventTag, details: e.state };
              event.elementId = elementId;
              this.emit(C.EVENT.MEDIA_STATE.MEDIA_EVENT+elementId, event);
          }
        });
      }
    }
    catch (err) {
      err = this._handleError(err);
    }
  }

  _removeElementEventListeners (elementId) {
    const eventsToRemove = C.EVENT.ADAPTER_EVENTS.map(p => `${p}${elementId}`);
    Logger.trace(LOG_PREFIX, "Removing all event listeners for", elementId);
    eventsToRemove.forEach(e => {
      this.removeAllListeners(e);
    });
  }

  _destroyElementsFromHost (hostId) {
    try {
      Object.keys(this._mediaPipelines).forEach(r => {
        if (this._mediaPipelines[r][hostId]) {
          delete this._mediaPipelines[r][hostId];
        }
      });

      Object.keys(this._mediaElements).forEach(mek => {
        Object.keys(this._mediaElements[mek].transposers).forEach(t => {
          if (t === hostId) {
            delete this._mediaElements[mek].transposers[t];
          }
        });

        if (this._mediaElements[mek].host.id === hostId) {
          delete this._mediaElements[mek];
        }
      });
    } catch (e) {
      Logger.error(e);
    }
  }

  _handleError(err) {
    let { message: oldMessage , code, stack } = err;
    let message;

    Logger.trace(LOG_PREFIX, 'Error stack', err);

    if (code && code >= C.ERROR.MIN_CODE && code <= C.ERROR.MAX_CODE) {
      return err;
    }

    const error = ERRORS[code]? ERRORS[code].error : null;

    if (error == null) {
      switch (oldMessage) {
        case "Request has timed out":
          ({ code, message }  = C.ERROR.MEDIA_SERVER_REQUEST_TIMEOUT);
          break;

        case "Connection error":
          ({ code, message } = C.ERROR.CONNECTION_ERROR);
          break;

        default:
          ({ code, message } = C.ERROR.MEDIA_SERVER_GENERIC_ERROR);
      }
    }
    else {
      ({ code, message } = error);
    }

    // Checking if the error needs to be wrapped into a JS Error instance
    if (!isError(err)) {
      err = new Error(message);
    }

    err.code = code;
    err.message = message;
    err.details = oldMessage;
    err.stack = stack

    Logger.debug(LOG_PREFIX, 'Media Server returned an', err.code, err.message);
    return err;
  }
};<|MERGE_RESOLUTION|>--- conflicted
+++ resolved
@@ -234,13 +234,8 @@
             media.remoteDescriptor = d;
             // Enable the event tracking
             media.trackMedia();
-<<<<<<< HEAD
-
-            medias.push(media);
-=======
             medias[i] = media;
 
->>>>>>> d7693f00
             resolve();
           } catch (err) {
             reject(this._handleError(err));
@@ -293,7 +288,6 @@
     }
   }
 
-<<<<<<< HEAD
   /**
    * Handle MCU (Composite mixer) element negotiation.
    * Here we basically create a 'Composite' for MCU sessions.
@@ -336,7 +330,8 @@
     } catch (err) {
       throw(this._handleError(err));
     }
-=======
+    }
+
   _parseMediaType (options) {
     // FIXME I'm not a fan of the mediaProfile vs mediaType boogaloo
     const { mediaProfile, mediaTypes }  = options;
@@ -357,7 +352,6 @@
     }
 
     return C.MEDIA_PROFILE.ALL;
->>>>>>> d7693f00
   }
 
   createMediaElement (roomId, type, options = {}) {
