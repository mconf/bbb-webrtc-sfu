--- conflicted
+++ resolved
@@ -44,7 +44,6 @@
     this.id = rid();
     this.roomId = room;
     this.userId = user;
-    this.processOptionalParameters(options);
     // State indicator of this session. Might be STOPPED, STARTING or STARTED
     this._status = C.STATUS.STOPPED;
     // Signalling or transport layer type
@@ -68,14 +67,6 @@
       application: false,
       message: false,
     }
-<<<<<<< HEAD
-    // Nature of the media according to the use case (video || content || audio)
-    this._mediaProfile = options.mediaProfile;
-    // Media specs for the media. If not specified, falls back to the default
-    this.mediaSpecs = options.mediaSpecs? options.mediaSpecs : {...MEDIA_SPECS};
-    this._muted = false;
-    this._volume = 50;
-=======
     this.muted = false;
     this.volume = 50;
     // The following attributes are optional parameters in the `options` object.
@@ -93,9 +84,9 @@
     // Profiles that this media should support. Used for the OFFERER role to be able
     // to set which media types and how many of them to set.
     this.profiles;
->>>>>>> 62218c98
     // Switching strategy
     this._strategy;
+    this.processOptionalParameters(options);
   }
 
   set strategy (strategy) {
