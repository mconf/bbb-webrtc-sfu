--- conflicted
+++ resolved
@@ -46,6 +46,8 @@
     this._type = type;
     // Readable name for this session, provided by clients
     this.name = options.name? options.name : C.STRING.DEFAULT_NAME;
+    // Readable subtitle for this session, provided by clients
+    this.subtitle = options.subtitle? options.subtitle : options.name;
     // Media server adapter, falls back to Kurento
     this._adapter = options.adapter? options.adapter : C.STRING.KURENTO;
     // Custom string identifying a media session, up to clients to define it
@@ -74,7 +76,7 @@
     this.mediaSpecs = options.mediaSpecs? options.mediaSpecs : MEDIA_SPECS;
     this.muted = false;
     this.volume = 50;
-<<<<<<< HEAD
+    this.enableSubtitle = config.enableSubtitle;
     // Switching strategy
     this._strategy = options.strategy || C.STRATEGIES.FREEWILL;
   }
@@ -91,9 +93,6 @@
 
   get strategy () {
     return this._strategy;
-=======
-    this.enableSubtitle = config.enableSubtitle;
->>>>>>> 37e01a75
   }
 
   async start () {
@@ -159,7 +158,6 @@
       }
     }
 
-<<<<<<< HEAD
     const meshConnect = async (sources, sinks, type) => {
       await Promise.all(sinks.map(async (sim, i) => {
         const som = sources[i]? sources[i] : sources[0];
@@ -182,48 +180,6 @@
               sim,
               type,
             );
-=======
-        try {
-          // TODO 1: Support hubport for audio medias
-          // TODO 2: We should move this logic to the adapter,
-          //         since this hubports are kurento related
-          if (sinkMedia.mediaTypes && sinkMedia.mediaTypes.video &&
-            sourceMedia.mediaTypes && sourceMedia.mediaTypes.video) {
-            if (sink._type === C.MEDIA_TYPE.MCU) {
-              if(!sink.enableSubtitle){
-                hubPortMedia = this.medias.find(media =>
-                    media.mixerId === sinkMedia.adapterElementId);
-
-                if (!hubPortMedia) {
-                  hubPortMedia =
-                    await sinkMedia.createHubPort();
-                    this.medias.push(hubPortMedia);
-                }
-
-                await sourceMedia.connect(hubPortMedia,connectionType);
-                return;
-
-              } else {
-                  hubPortMedia = this.medias.find(media =>
-                    media.mixerId === sinkMedia.adapterElementId);
-
-                  if (!hubPortMedia) {
-                    hubPortMedia =
-                      await sinkMedia.createHubPort(sink.enableSubtitle,
-                        this.name);
-                    this.medias.push(hubPortMedia);
-                  }
-
-                  let mediaFilter = hubPortMedia.mediaFilter;
-                  await sourceMedia.connect(mediaFilter,connectionType);
-
-                  let mediaFilterCaps = hubPortMedia.mediaFilterCaps;
-                  await mediaFilter.connect(mediaFilterCaps,connectionType);
-
-                  await mediaFilterCaps.connect(hubPortMedia,connectionType);
-                  return;
-                }
->>>>>>> 37e01a75
             }
           } catch (err) {
             throw (this._handleError(err));
@@ -232,7 +188,6 @@
       }));
     }
 
-<<<<<<< HEAD
     const sinkType = sink._type || sink.type;
     const sinkMedias = sink.medias? sink.medias : [sink]
     mapMedias(this.medias, videoSources, audioSources, contentSources, 'recvonly');
@@ -270,46 +225,40 @@
       if (sinkMedia.mediaTypes && sinkMedia.mediaTypes.video &&
         sourceMedia.mediaTypes && sourceMedia.mediaTypes.video) {
         if (sink._type === C.MEDIA_TYPE.MCU) {
-          hubPortMedia = this.medias.find(media =>
-            media.mixerId === sinkMedia.adapterElementId);
-
-          if (!hubPortMedia) {
-            hubPortMedia =
-              await sinkMedia.createHubPort();
-            this.medias.push(hubPortMedia);
-          }
-
-          sourceMedia.connect(
-            hubPortMedia,
-            connectionType,
-          );
-
-          return;
-=======
-            if (this._type === C.MEDIA_TYPE.MCU) {
-              hubPortMedia = sink.medias.find(media =>
-                media.mixerId === sourceMedia.adapterElementId);
+          if(!sink.enableSubtitle){
+            hubPortMedia = this.medias.find(media =>
+              media.mixerId === sinkMedia.adapterElementId);
+
+            if (!hubPortMedia) {
+              hubPortMedia =
+                await sinkMedia.createHubPort();
+              this.medias.push(hubPortMedia);
+            }
+
+            await sourceMedia.connect(hubPortMedia,connectionType);
+            return;
+
+          } else {
+              hubPortMedia = this.medias.find(media =>
+                media.mixerId === sinkMedia.adapterElementId);
 
               if (!hubPortMedia) {
                 hubPortMedia =
-                  await sourceMedia.createHubPort(this.enableSubtitle,
-                    sink.name);
-                sink.medias.push(hubPortMedia);
+                  await sinkMedia.createHubPort(sink.enableSubtitle,
+                    this.subtitle);
+                this.medias.push(hubPortMedia);
               }
 
-              await hubPortMedia.connect(sinkMedia,connectionType);
+              let mediaFilter = hubPortMedia.mediaFilter;
+              await sourceMedia.connect(mediaFilter,connectionType);
+
+              let mediaFilterCaps = hubPortMedia.mediaFilterCaps;
+              await mediaFilter.connect(mediaFilterCaps,connectionType);
+
+              await mediaFilterCaps.connect(hubPortMedia,connectionType);
               return;
             }
-
-            await sourceMedia.connect(sinkMedia,connectionType);
-          }
-        } catch (err) {
-          // Temporarily supress connect error throw until we fix
-          // the mediaProfile spec
-          //throw (this._handleError(err));
-          Logger.error(LOG_PREFIX, err);
->>>>>>> 37e01a75
-        }
+          }
 
         if (this._type === C.MEDIA_TYPE.MCU) {
           hubPortMedia = sink.medias.find(media =>
@@ -317,15 +266,12 @@
 
           if (!hubPortMedia) {
             hubPortMedia =
-              await sourceMedia.createHubPort();
+              await sourceMedia.createHubPort(this.enableSubtitle,
+                sink.subtitle);
             sink.medias.push(hubPortMedia);
           }
 
-          hubPortMedia.connect(
-            sinkMedia,
-            connectionType,
-          );
-
+          await hubPortMedia.connect(sinkMedia,connectionType);
           return;
         }
       }
@@ -478,6 +424,7 @@
       roomId: this.roomId,
       userId: this.userId,
       name: this.name,
+      subtitle: this.subtitle,
       customIdentifier: this._customIdentifier || undefined,
       mediaTypes: this.mediaTypes,
       isMuted: this.muted,
