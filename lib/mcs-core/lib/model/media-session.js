/**
 * @classdesc
 * Model class for external devices
 */

'use strict'

const C = require('../constants/constants');
const rid = require('readable-id');
const Kurento = require('../adapters/kurento/kurento');
const Freeswitch = require('../adapters/freeswitch/freeswitch');
const config = require('config');
const Logger = require('../utils/logger');
const AdapterFactory = require('../adapters/adapter-factory');
const { handleError } = require('../utils/util');
const GLOBAL_EVENT_EMITTER = require('../utils/emitter');
const MEDIA_SPECS = C.DEFAULT_MEDIA_SPECS;
const StrategyManager = require('../media/strategy-manager.js');
const LOG_PREFIX = "[mcs-media-session]";

const isComposedAdapter = adapter => {
  if (typeof adapter === 'object') {
    if (adapter.video && adapter.audio) {
      return true;
    }
  }

  return false;
}

const DEFAULT_PROFILES = {
  audio: 'sendrecv',
  video: 'sendrecv',
}

module.exports = class MediaSession {
  constructor (
    room,
    user,
    type = 'WebRtcEndpoint',
    options = {}
  ) {
    this.id = rid();
    this.roomId = room;
    this.userId = user;
    // The following attributes are optional parameters in the `options` object.
    // They'll be parsed and set in processOptionalParameters
    // Readable name for this session, provided by clients
    this.name;
    // Media server adapter, falls back to Kurento
    this._adapter;
    // Custom string identifying a media session, up to clients to define it
    this._customIdentifier;
    // Nature of the media according to the use case (video || content || audio)
    this._mediaProfile;
    // Media specs for the media. If not specified, falls back to the default
    this.mediaSpecs;
    // Profiles that this media should support. Used for the OFFERER role to be able
    // to set which media types and how many of them to set.
    this.profiles;
    // Switching strategy
    this._strategy;
    this.processOptionalParameters(options);
    // State indicator of this session. Might be STOPPED, STARTING or STARTED
    this._status = C.STATUS.STOPPED;
    // Signalling or transport layer type
    this.type = type;
<<<<<<< HEAD
    // Readable name for this session, provided by clients
    this.name = options.name? options.name : C.STRING.DEFAULT_NAME;
    // Readable subtitle for this session, provided by clients
    this.subtitle = options.subtitle? options.subtitle : options.name;
    // Media server adapter, falls back to Kurento
    this._adapter = options.adapter? options.adapter : C.STRING.KURENTO;
    // Custom string identifying a media session, up to clients to define it
    this._customIdentifier = options.customIdentifier? options.customIdentifier : null;
    // Media server interface based on given adapter
=======
    // Defines if there are multiple adapters configured for this session
>>>>>>> 6a96891b
    this._isComposedAdapter = isComposedAdapter(this._adapter);
    // Media server interface based on given adapter
    this._adapters = AdapterFactory.getAdapters(this._adapter);
    // Media server adapter ID for this session's element
    this.videoMediaElement;
    this.audioMediaElement;
    // Array of media sessions that are subscribed to this feed
    this.subscribedSessions = [];
    this.medias = [];
    this.invalidMedias = [];
    // An object that describes the capabilities of this media session
    this.mediaTypes = {
      video: false,
      audio: false,
      text: false,
      content: false,
      application: false,
      message: false,
    }
    this.muted = false;
    this.volume = 50;
<<<<<<< HEAD
    this.enableSubtitle = config.enableSubtitle;
    // Switching strategy
    this._strategy = options.strategy || C.STRATEGIES.FREEWILL;
=======
>>>>>>> 6a96891b
  }

  set strategy (strategy) {
    if (!StrategyManager.isValidStrategy(strategy)) {
      throw C.ERROR.MEDIA_INVALID_TYPE;
    }

    this._strategy = strategy;

    GLOBAL_EVENT_EMITTER.emit(C.EVENT.STRATEGY_CHANGED, this.getMediaInfo());
  }

  get strategy () {
    return this._strategy;
  }

  set muted (isMuted) {
    // Only mutate the muted state if it changed
    if (isMuted !== this._muted) {
      const event = {
        mediaId: this.id,
      }

      if (isMuted) {
        GLOBAL_EVENT_EMITTER.emit(C.EVENT.MEDIA_MUTED, event);
      } else {
        GLOBAL_EVENT_EMITTER.emit(C.EVENT.MEDIA_UNMUTED, event);
      }

      this._muted = isMuted;
    }
  }

  get muted () {
    return this._muted;
  }

  set volume (volume) {
    // Only mutate the volume state if it changed
    if (volume !== this._volume) {
      this._volume = volume;
      const event = {
        mediaId: this.id,
        volume,
      }
      GLOBAL_EVENT_EMITTER.emit(C.EVENT.MEDIA_VOLUME_CHANGED, event);
      if (volume === 0) {
        if (!this.muted) {
          this.muted = true;
        }
      } else if (this.muted) {
        this.muted = false;
      }
    }
  }

  get volume () {
    return this._volume;
  }

  start () {
    this._status = C.STATUS.STARTING;
  }

  get videoMedias() {
    try {
      return this.medias.filter(media => media.mediaTypes.video)
    } catch (error) {
      throw (this._handleError(err));
    }
  }

  stop () {
    if (this._status === C.STATUS.STARTED || this._status === C.STATUS.STARTING) {
      this._status = C.STATUS.STOPPING;
      try {
        this.medias.forEach(async m => {
          try {
            await m.stop();
          } catch (error) {
            Logger.error(LOG_PREFIX, `Error when stopping media ${m.id}`,
              { error, ...m.getMediaInfo() });
          }
        });

        this._status = C.STATUS.STOPPED;
        GLOBAL_EVENT_EMITTER.emit(C.EVENT.MEDIA_DISCONNECTED, this.getMediaInfo());
        return Promise.resolve();
      }
      catch (err) {
        throw (this._handleError(err));
      }
    } else {
      return Promise.resolve();
    }
  }

  async connect (sink, type = 'ALL') {
    try {
      Logger.info(LOG_PREFIX, "Connecting endpoints", JSON.stringify({ sourceId: this.id, sinkId: sink.id, type}));
      await this._connect(sink, type);
    }
    catch (err) {
      throw (this._handleError(err));
    }
  }

  async _connect (sink, connectionType) {
    // This thing can be optimized. Don't have the time to do it now.
    const videoSources = [];
    const audioSources = [];
    const contentSources = [];
    const videoSinks = [];
    const audioSinks = [];
    const contentSinks = [];

    const mapMedias = (medias, video, audio, content, filterDirection) => {
      if (medias) {
        medias.forEach(m => {
          if (m.mediaTypes.video && m.mediaTypes.video !== filterDirection) {
            video.push(m);
          }
          if (m.mediaTypes.audio && m.mediaTypes.audio !== filterDirection) {
            audio.push(m);
          }
          if (m.mediaTypes.content && m.mediaTypes.content !== filterDirection) {
            content.push(m);
          }
        });
      }
    }

    const meshConnect = async (sources, sinks, type) => {

      //This was made in case of Multipresença (MP) connection. Takes only the
      //first media and ignores ("deletes") the rest. This makes MP to enter in
      //and leave the conference correctly.
      if (sinks.length > 1){
        sinks = [sinks[0]];
      }

      await Promise.all(sinks.map(async (sim, i) => {
        const som = sources[i]? sources[i] : sources[0];
        if (som) {
          try {
            if (sink.type === C.MEDIA_TYPE.MCU ||
              this.type === C.MEDIA_TYPE.MCU) {
              // FIXME this should be transparent
              await this._setConnectionHubPorts (som, sink, sim, type);
            } else {
            Logger.info(LOG_PREFIX, "Adapter elements to be connected", JSON.stringify({
                sourceId: som.id,
                sourceAdapterElementId: som.adapterElementId,
                sinkId: sim.id,
                sinkAdapterElementId: sim.adapterElementId,
                type,
              }));

            await som.connect(
              sim,
              type
            );
            }
          } catch (err) {
            throw (this._handleError(err));
          }
        }
      }));
    }

    const sinkType = sink._type || sink.type;
    const sinkMedias = sink.medias? sink.medias : [sink]
    mapMedias(this.medias, videoSources, audioSources, contentSources, 'recvonly');
    mapMedias(sinkMedias, videoSinks, audioSinks, contentSinks, 'sendonly');

    switch (connectionType) {
      case C.CONNECTION_TYPE.AUDIO:
        await meshConnect(audioSources, audioSinks, C.CONNECTION_TYPE.AUDIO);
        break;
      case C.CONNECTION_TYPE.VIDEO:
        await meshConnect(videoSources, videoSinks, C.CONNECTION_TYPE.VIDEO);
        break;
      case C.CONNECTION_TYPE.CONTENT:
        await meshConnect(contentSources, contentSinks,
          C.CONNECTION_TYPE.CONTENT);
        break;
      case C.CONNECTION_TYPE.ALL:
        await meshConnect(videoSources, videoSinks, C.CONNECTION_TYPE.VIDEO);
        await meshConnect(audioSources, audioSinks, C.CONNECTION_TYPE.AUDIO);
        await meshConnect(contentSources, contentSinks,
          C.CONNECTION_TYPE.CONTENT);
        break;
      default:
        throw { ...C.ERROR.MEDIA_INVALID_TYPE, details: `Invalid connection type ${connectionType}` };
    }
  }

  // TODO 1: Support hubport for audio medias
  // FIXME 2: We should move this logic to the adapter,
  //         since this hubports are kurento related
  async _setConnectionHubPorts (sourceMedia, sink, sinkMedia, connectionType) {
    try {
      let hubPortMedia;

      if (sinkMedia.mediaTypes && sinkMedia.mediaTypes.video &&
        sourceMedia.mediaTypes && sourceMedia.mediaTypes.video) {
        if (sink.type === C.MEDIA_TYPE.MCU) {
          hubPortMedia = this.medias.find(media =>
            media.mixerId === sinkMedia.adapterElementId);

          if (!hubPortMedia) {
            hubPortMedia =
              await sinkMedia.createHubPort(sink.enableSubtitle,
                this.subtitle);
            this.medias.push(hubPortMedia);
          }

          let mediaFilter = hubPortMedia.mediaFilter;
          await sourceMedia.connect(mediaFilter,connectionType);

          let mediaFilterCaps = hubPortMedia.mediaFilterCaps;
          await mediaFilter.connect(mediaFilterCaps,connectionType);

          await mediaFilterCaps.connect(hubPortMedia,connectionType);
          return;
          //  }
        }

        if (this.type === C.MEDIA_TYPE.MCU) {
          hubPortMedia = this.medias.find(media =>
            media.mixerId && (media.type === C.MEDIA_TYPE.HUBPORT));

          if (!hubPortMedia) {
            hubPortMedia =
              await sourceMedia.createHubPort(this.enableSubtitle,
                sink.subtitle);
            this.medias.push(hubPortMedia);
          }

          await hubPortMedia.connect(sinkMedia,connectionType);
          return;
        }
      }
    } catch (e) {
      throw this._handleError(e);
    }
  }

  async disconnect (sink, type = 'ALL') {
    try {
      Logger.info(LOG_PREFIX, "Disconnecting endpoints", JSON.stringify({ sourceId: this.id, sinkId: sink.id, type}));
      return this._disconnect(sink, type);
    }
    catch (err) {
      throw (this._handleError(err));
    }
  }

  async _disconnect (sink, connectionType) {
    let sinkMedias = sink.medias? sink.medias : [sink]

    this.medias.forEach(som => {
      const sinkMediasToDisconnect = sinkMedias.filter(sim => sim.subscribedTo === som.id);
      sinkMediasToDisconnect.forEach(sim => {
        Logger.info(LOG_PREFIX, "Adapter elements to be disconnected", JSON.stringify({
          sourceId: som.id,
          sourceAdapterElementId: som.adapterElementId,
          sinkId: sim.id,
          sinkAdapterElementId: sim.adapterElementId,
          connectionType,
        }));
        try {
          return som.disconnect(
            sim,
            connectionType,
          );
        } catch (err) {
          throw (this._handleError(err));
        }
      });
    });
  }

  setVolume (volume) {
    const prevVolume = this.volume;
    try {
      this.medias.forEach(async m => {
        if (m.mediaTypes.audio) {
          await m.setVolume(volume);
        }
      });
      this.volume = volume;
    } catch (err) {
      // Roll back just in case
      this.volume = prevVolume;
      throw (this._handleError(err));
    }
  }

  mute () {
    const prevMuteState = this.muted;
    try {
      this.medias.forEach(async m => {
        if (m.mediaTypes.audio && !m.muted) {
          await m.mute();
        }
      });
      this.muted = true;
    } catch (err) {
      // Roll back just in case
      this.muted = prevMuteState;
      throw (this._handleError(err));
    }
  }

  unmute () {
    const prevMuteState = this.muted;
    try {
      this.medias.forEach(async m => {
        if (m.mediaTypes.audio && m.muted) {
          await m.unmute();
        }
      });
      this.muted = false;
    } catch (err) {
      // Roll back just in case
      this.muted = prevMuteState;
      throw (this._handleError(err));
    }
  }

  dtmf (tone) {
    try {
      const media = this.medias.find(({ mediaTypes }) => mediaTypes.audio &&
        mediaTypes.audio !== 'sendonly');

      if (media == null) {
        throw (this._handleError({
          ...C.ERROR.MEDIA_NOT_FOUND,
          details: "MEDIA_SESSION_DTMF_NO_AVAILABLE_MEDIA_UNIT"
        }));
      }

      return media.dtmf(tone);
    } catch (e) {
      throw (this._handleError(e))
    }
  }

  requestKeyframe () {
    return new Promise((resolve, reject) => {
      try {
        const mediasToRequest= this.medias.filter(({ mediaTypes }) => mediaTypes.video &&
          mediaTypes.video !== 'recvonly');

        if (mediasToRequest.length <= 0) {
          throw (this._handleError({
            ...C.ERROR.MEDIA_NOT_FOUND,
            details: "MEDIA_SESSION_REQUEST_KEYFRAME_NO_AVAILABLE_MEDIA_UNIT"
          }));
        }

        mediasToRequest.forEach(async m => {
          try {
            await m.requestKeyframe();
          } catch (err) {
            // Media unit doesn't support keyf req. via its adapter. Fire a keyframeNeeded
            // event in hope the gateway who created it is listening to it and is
            // able to request it via signalling
            if (err.code === C.ERROR.MEDIA_INVALID_OPERATION.code) {
              m.keyframeNeeded();
            }
          }
        });

        return resolve();
      } catch (e) {
        return reject(this._handleError(e))
      }
    });
  }

  sessionStarted () {
    if (this._status === C.STATUS.STARTING) {
      this._status = C.STATUS.STARTED;
      Logger.debug(LOG_PREFIX, `Session ${this.id} successfully started`);
    }
  }

  onEvent (eventName, mediaId) {
    // Media specific event listener
    if (mediaId) {
      const media = this.medias.find(m => m.id === mediaId);
      if (media) {
        media.onEvent(eventName);
      }
      return;
    }

    // Session-wide event listener
    this.medias.forEach(m => {
      m.onEvent(eventName);
    });
  }

  getMediaInfo () {
    const medias = this.medias.map(m => m.getMediaInfo());
    const mediaInfo = {
      type: this.type,
      memberType: C.MEMBERS.MEDIA_SESSION,
      mediaSessionId: this.id,
      mediaId: this.id,
      medias,
      roomId: this.roomId,
      userId: this.userId,
      name: this.name,
      subtitle: this.subtitle,
      customIdentifier: this._customIdentifier || undefined,
      mediaTypes: this.mediaTypes,
      isMuted: this.muted,
      volume: this.volume,
      strategy: this.strategy,
      mediaProfile: this._mediaProfile,
    };

    return mediaInfo;
  }

  _handleError (error) {
    this._status = C.STATUS.STOPPED;
    return handleError(LOG_PREFIX, error);
  }

  createAndSetMediaNames () {
    this.medias.forEach((m, index) => {
      const name = `${this.name}-${++index}`
      Logger.debug(LOG_PREFIX, `Setting name ${name} for media ${m.id}`);
      m.setName(name);
    });
  }

  getContentMedia () {
    const contentMedia = this.medias.find(m => m.mediaTypes.content && m.mediaTypes.content !== 'recvonly');

    if (contentMedia) {
      return contentMedia;
    }

    return this.medias.find(m => m.mediaTypes.video && m.mediaTypes.video !== 'recvonly');
  }

  processOptionalParameters (options) {
    this._options = options;
    // Readable name for this session, provided by clients
    this.name = options.name? options.name : C.STRING.DEFAULT_NAME;
    // Media server adapter, falls back to Kurento
    this._adapter = options.adapter? options.adapter : C.STRING.KURENTO;
    // Custom string identifying a media session, up to clients to define it
    this._customIdentifier = options.customIdentifier? options.customIdentifier : null;
    // Nature of the media according to the use case (video || content || audio)
    this._mediaProfile = options.mediaProfile;
    // Media specs for the media. If not specified, falls back to the default
    this.mediaSpecs = options.mediaSpecs? options.mediaSpecs : {...MEDIA_SPECS};
    this.profiles = options.profiles || DEFAULT_PROFILES;
    // Switching strategy
    this._strategy = options.strategy || C.STRATEGIES.FREEWILL;
  }
}<|MERGE_RESOLUTION|>--- conflicted
+++ resolved
@@ -60,24 +60,15 @@
     this.profiles;
     // Switching strategy
     this._strategy;
+    // Readable subtitle for this session, provided by clients
+    this.subtitle;
     this.processOptionalParameters(options);
+
     // State indicator of this session. Might be STOPPED, STARTING or STARTED
     this._status = C.STATUS.STOPPED;
     // Signalling or transport layer type
     this.type = type;
-<<<<<<< HEAD
-    // Readable name for this session, provided by clients
-    this.name = options.name? options.name : C.STRING.DEFAULT_NAME;
-    // Readable subtitle for this session, provided by clients
-    this.subtitle = options.subtitle? options.subtitle : options.name;
-    // Media server adapter, falls back to Kurento
-    this._adapter = options.adapter? options.adapter : C.STRING.KURENTO;
-    // Custom string identifying a media session, up to clients to define it
-    this._customIdentifier = options.customIdentifier? options.customIdentifier : null;
-    // Media server interface based on given adapter
-=======
     // Defines if there are multiple adapters configured for this session
->>>>>>> 6a96891b
     this._isComposedAdapter = isComposedAdapter(this._adapter);
     // Media server interface based on given adapter
     this._adapters = AdapterFactory.getAdapters(this._adapter);
@@ -99,12 +90,7 @@
     }
     this.muted = false;
     this.volume = 50;
-<<<<<<< HEAD
     this.enableSubtitle = config.enableSubtitle;
-    // Switching strategy
-    this._strategy = options.strategy || C.STRATEGIES.FREEWILL;
-=======
->>>>>>> 6a96891b
   }
 
   set strategy (strategy) {
@@ -571,5 +557,7 @@
     this.profiles = options.profiles || DEFAULT_PROFILES;
     // Switching strategy
     this._strategy = options.strategy || C.STRATEGIES.FREEWILL;
+    // Readable subtitle for this session, provided by clients
+    this.subtitle = options.subtitle? options.subtitle : options.name;
   }
 }