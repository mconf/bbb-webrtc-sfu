/**
 * @classdesc
 * Model class for external devices
 */

'use strict'

const C = require('../constants/constants');
const Balancer = require('../media/balancer');
const rid = require('readable-id');
const config = require('config');
const Logger = require('../utils/logger');
const GLOBAL_EVENT_EMITTER = require('../utils/emitter');
const { handleError } = require('../utils/util');
const MEDIA_SPECS = config.get('conference-media-specs');
const StrategyManager = require('../media/strategy-manager.js');

const LOG_PREFIX = '[mcs-media]';

module.exports = class Media {
  constructor(
    roomId,
    userId,
    mediaSessionId,
    type,
    adapter,
    adapterElementId,
    host,
    options = {}
  ) {
    this.id = rid();
    this.roomId = roomId;
    this.userId = userId;
    this.mediaSessionId = mediaSessionId;
    this.type = type;
    this.memberType = C.MEMBERS.MEDIA;
    this.adapter = adapter;
    this.adapterElementId = adapterElementId;
    this.host = host;
    this.name = options.name;
    this.customIdentifier = options.customIdentifier;
    this.muted = false;
    this.volume = 50;
    this.talking = false;
    this.mediaTypes = {
      video: false,
      audio: false,
      text: false,
      content: false,
      application: false,
      message: false,
    }

    this.mediaProfile = options.mediaProfile;

    this.status = C.STATUS.STARTED;

    // API event buffers for this media session
    this.eventQueue = [];
    this.outboundIceQueue = [];
    this._mediaStateSubscription = false;
    this._iceSubscription = false;

    // Media specs for the media. If not specified, falls back to the default
    this.mediaSpecs = options.mediaSpecs? options.mediaSpecs : MEDIA_SPECS;

    // Media ID that serves as a subscription source tracker for a sink media
    this._subscribedTo = "";

    // Switching strategy
    this._strategy = options.strategy || C.STRATEGIES.FREEWILL;

    this.onHostOnline = this.onHostOnline.bind(this);
    this.onHostOffline= this.onHostOffline.bind(this);

    Logger.trace(LOG_PREFIX, "New", type, "media", this.getMediaInfo());
  }

  set subscribedTo (mediaId) {
    this._subscribedTo = mediaId;
  }

  get subscribedTo () {
    return this._subscribedTo;
  }

  set strategy (strategy) {
    if (!StrategyManager.isValidStrategy(strategy)) {
      throw C.ERROR.MEDIA_INVALID_TYPE;
    }

    this._strategy = strategy;

    GLOBAL_EVENT_EMITTER.emit(C.EVENT.STRATEGY_CHANGED, this.getMediaInfo());
  }

  get strategy () {
    return this._strategy;
  }

  async trackMedia () {
    // Statically map adapter events to be listened to make it easier to maintain
    // All those events MUST be automagically untracked by the implementing adapter
    // when the adapter element is stopped, so we don't need to remove them here
    const ADAPTER_EVENTS_TO_LISTEN = [
      { eventType: C.EVENT.MEDIA_STATE.MEDIA_EVENT, callback: this._dispatchMediaStateEvent.bind(this) },
      { eventType: C.EVENT.MEDIA_STATE.ICE, callback: this._dispatchIceCandidate.bind(this) },
      { eventType: C.EVENT.MEDIA_START_TALKING, callback: this._dispatchStartTalkingEvent.bind(this) },
      { eventType: C.EVENT.MEDIA_STOP_TALKING, callback: this._dispatchStopTalkingEvent.bind(this) },
      { eventType: C.EVENT.MEDIA_VOLUME_CHANGED, callback: this._dispatchVolumeChangedEvent.bind(this) },
      { eventType: C.EVENT.MEDIA_MUTED, callback: this._dispatchMutedEvent.bind(this) },
      { eventType: C.EVENT.MEDIA_UNMUTED, callback: this._dispatchUnmutedEvent.bind(this) },
      { eventType: C.EVENT.CONFERENCE_FLOOR_CHANGED, callback: this._dispatchConferenceNewVideoFloor.bind(this) },
    ];

    ADAPTER_EVENTS_TO_LISTEN.forEach(({ eventType, callback }) => {
      const eventName = `${eventType}${this.adapterElementId}`
      this.adapter.on(eventName, callback);
    })

    this.adapter.trackMediaState(this.adapterElementId, this.type);

    Balancer.on(C.EVENT.MEDIA_SERVER_OFFLINE, this.onHostOffline);
    Balancer.on(C.EVENT.MEDIA_SERVER_ONLINE, this.onHostOnline);

    this.adapter.once(C.EVENT.MEDIA_DISCONNECTED+this.adapterElementId, this.stop.bind(this));

    Logger.info(LOG_PREFIX, "New media session", this.id, "in room", this.roomId, "started with media server endpoint", this.adapterElementId);
  }

  async stop () {
    if (this.status === C.STATUS.STARTED || this.status=== C.STATUS.STARTING) {
      this.status = C.STATUS.STOPPING;
      try {
        await this.adapter.stop(this.roomId, this.type, this.adapterElementId);

        if (this.mediaTypes.video) {
          Balancer.decrementHostStreams(this.host.id, C.MEDIA_PROFILE.MAIN);
        }

        if (this.mediaTypes.audio) {
          Balancer.decrementHostStreams(this.host.id, C.MEDIA_PROFILE.AUDIO);
        }

        if (this.mediaTypes.content) {
          Balancer.decrementHostStreams(this.host.id, C.MEDIA_PROFILE.CONTENT);
        }

        this.status = C.STATUS.STOPPED;
        Logger.info(LOG_PREFIX, "Session", this.id, "stopped with status", this.status);

        GLOBAL_EVENT_EMITTER.emit(C.EVENT.MEDIA_DISCONNECTED, this.getMediaInfo());

        Balancer.removeListener(C.EVENT.MEDIA_SERVER_OFFLINE, this.onHostOffline);
        Balancer.removeListener(C.EVENT.MEDIA_SERVER_ONLINE, this.onHostOnline);

        return Promise.resolve();
      }
      catch (err) {
        err = this._handleError(err);
        return Promise.reject(err);
      }
    } else {
      return Promise.resolve();
    }
  }

  async connect (sink, type = 'ALL') {
    try {
      Logger.info(LOG_PREFIX, "Connecting endpoints", JSON.stringify({ sourceId: this.id, sinkId: sink.id, type}));
      await this._connect(sink, type);
    }
    catch (err) {
      throw (this._handleError(err));
    }
  }

  async _connect (sink, connectionType) {
    const sinks = sink.medias? sink.medias : [sink];
    let connSinks = [];

    switch (connectionType) {
      case C.CONNECTION_TYPE.AUDIO:
        connSinks = sinks.filter(sim => sim.mediaTypes.audio && sim.mediaTypes.audio !== 'sendonly');
        break;
      case C.CONNECTION_TYPE.VIDEO:
        connSinks = sinks.filter(sim => sim.mediaTypes.video && sim.mediaTypes.video !== 'sendonly');
        break;
      case C.CONNECTION_TYPE.CONTENT:
        connSinks = sinks.filter(sim => sim.mediaTypes.content && sim.mediaTypes.content !== 'sendonly');
        break;
      case C.CONNECTION_TYPE.ALL:
        connSinks = sinks;
        break;
      default:
        break;
    }
<<<<<<< HEAD
  }

  /**
   * Create a hubport in Kurento. This method should be definetly be in Kurento
   * adapter.
   * @return {Promise} A promise for the given process.
   */
  async createHubPort () {
    try {
      return this.adapter.createHubPort(this.adapterElementId);
    } catch (error) {
      throw error;
    }
  }

  _connectContent (sink, sourceMediaId = null) {
    return this._connect(sink, sourceMediaId, C.MEDIA_PROFILE.CONTENT, C.CONNECTION_TYPE.VIDEO);
  }
=======
>>>>>>> d7693f00


    connSinks.forEach(async sim => {
      Logger.info(LOG_PREFIX, "Adapter elements to be connected", JSON.stringify({
        sourceId: this.id,
        sourceAdapterElementId: this.adapterElementId,
        sinkId: sim.id,
        sinkAdapterElementId: sim.adapterElementId,
        connectionType,
      }));

      try {
        await this.adapter.connect(
          this.adapterElementId,
          sim.adapterElementId,
          connectionType,
        );

        // Update the sink's source data
        sim.subscribedTo = this.id;
      } catch (err) {
        throw (this._handleError(err));
      }
    });
  }

  async disconnect (sink, type = 'ALL') {
    try {
      Logger.info(LOG_PREFIX, "Disconnecting endpoints", JSON.stringify({ sourceId: this.id, sinkId: sink.id, type}));
      return this._disconnect(sink, type);
    }
    catch (err) {
      throw (this._handleError(err));
    }
  }

  async _disconnect (sink, connectionType) {
    const sinks = sink.medias? sink.medias : [sink];
    const sinkMediasToDisconnect = sinks.filter(sim => sim.subscribedTo === this.id);
    sinkMediasToDisconnect.forEach(async sim => {
      Logger.info(LOG_PREFIX, "Adapter elements to be disconnected", JSON.stringify({
        sourceId: this.id,
        sourceAdapterElementId: this.adapterElementId,
        sinkId: sim.id,
        sinkAdapterElementId: sim.adapterElementId,
        connectionType,
      }));

      try {
        await this.adapter.disconnect(
          this.adapterElementId,
          sim.adapterElementId,
          connectionType,
        );

        // Erase the sink's source data
        sim.subscribedTo = "";
      } catch (err) {
        throw (this._handleError(err));
      }
    });
  }

  onEvent (eventName) {
    switch (eventName) {
      case C.EVENT.MEDIA_STATE.MEDIA_EVENT:
        this._mediaStateSubscription = true;
        this._flushMediaStateEvents();
        break;
      case C.EVENT.MEDIA_STATE.ICE:
        this._iceSubscription = true;
        this._flushIceEvents();
        break;
      default: Logger.trace(LOG_PREFIX,"Unknown event subscription", eventName);
    }
  }

  _dispatchMediaStateEvent (event) {
    if (!this._mediaStateSubscription) {
      event = { mediaSessionId: this.mediaSessionId, mediaId: this.mediaSessionId, ...event };
      Logger.debug(LOG_PREFIX,"Media", this.id, "queuing event", event);
      this.eventQueue.push(event);
    }
    else {
      // TODO mediaId could be this.id?
      event = { mediaSessionId: this.mediaSessionId, mediaId: this.mediaSessionId, ...event };
      Logger.trace(LOG_PREFIX,"Dispatching media", this.id, "state event", event);
      GLOBAL_EVENT_EMITTER.emit(C.EVENT.MEDIA_STATE.MEDIA_EVENT, event);
    }
  }

  _dispatchIceCandidate (event) {
    if (!this._iceSubscription) {
      event = { mediaSessionId: this.mediaSessionId, mediaId: this.mediaSessionId, ...event };
      Logger.debug(LOG_PREFIX,"Media ", this.id, "queuing event", event);
      this.outboundIceQueue.push(event);
    }
    else {
      // TODO mediaId should be this.id?
      event = { mediaSessionId: this.mediaSessionId, mediaId: this.mediaSessionId, ...event };
      Logger.trace(LOG_PREFIX,"Dispatching ICE", event);
      GLOBAL_EVENT_EMITTER.emit(C.EVENT.MEDIA_STATE.ICE, event);
    }
  }

  _dispatchStartTalkingEvent () {
    this.talking = true;
    const event = {
      mediaId: this.id,
      roomId: this.roomId,
      userId: this.userId,
    }
    Logger.debug(LOG_PREFIX,"Dispatching start talking", event);
    GLOBAL_EVENT_EMITTER.emit(C.EVENT.MEDIA_START_TALKING, event);
  }

  _dispatchStopTalkingEvent () {
    this.talking = false;
    const event = {
      mediaId: this.id,
      roomId: this.roomId,
      userId: this.userId,
    }
    Logger.debug(LOG_PREFIX,"Dispatching stop talking", event);
    GLOBAL_EVENT_EMITTER.emit(C.EVENT.MEDIA_STOP_TALKING, event);
  }

  _dispatchVolumeChangedEvent (volume) {
    this.volume = volume;
    const event = {
      mediaId: this.id,
      volume: this.volume,
    }
    Logger.info(LOG_PREFIX,"Dispatching volume changed", event);
    GLOBAL_EVENT_EMITTER.emit(C.EVENT.MEDIA_VOLUME_CHANGED, event);
  }

  _dispatchMutedEvent () {
    this.muted = true;
    const event = {
      mediaId: this.id,
    }
    Logger.info(LOG_PREFIX,"Dispatching muted", event);
    GLOBAL_EVENT_EMITTER.emit(C.EVENT.MEDIA_MUTED, event);
  }

  _dispatchUnmutedEvent () {
    this.muted = false;
    const event = {
      mediaId: this.id,
    }
    Logger.info(LOG_PREFIX,"Dispatching unmuted", event);
    GLOBAL_EVENT_EMITTER.emit(C.EVENT.MEDIA_UNMUTED, event);
  }

  _dispatchConferenceNewVideoFloor () {
    const event = {
      mediaSessionId: this.mediaSessionId,
      mediaId: this.id,
      roomId: this.roomId,
      userId: this.userId,
    }
    Logger.info(LOG_PREFIX,"Dispatching conference new video floor", event);
    GLOBAL_EVENT_EMITTER.emit(C.EVENT.CONFERENCE_NEW_VIDEO_FLOOR, event);
  }

  _flushMediaStateEvents () {
    Logger.debug(LOG_PREFIX,"Flushing media", this.id, "media state queue");

    while (this.eventQueue.length) {
      const event = this.eventQueue.shift();
      Logger.trace(LOG_PREFIX,"Dispatching queued media state event", event);
      GLOBAL_EVENT_EMITTER.emit(C.EVENT.MEDIA_STATE.MEDIA_EVENT, event);
    }
  }

  _flushIceEvents () {
    Logger.debug(LOG_PREFIX,"Flushing media", this.id, "ICE queue", this.outboundIceQueue);

    while (this.outboundIceQueue.length) {
      const event = this.outboundIceQueue.shift();
      Logger.trace(LOG_PREFIX,"Dispatching queue ICE", event);
      GLOBAL_EVENT_EMITTER.emit(C.EVENT.MEDIA_STATE.ICE, event);
    }
  }

  getMediaInfo () {
    const mediaInfo = {
      type: this.type,
      memberType: this.memberType,
      mediaSessionId: this.mediaSessionId,
      mediaId: this.id,
      roomId: this.roomId,
      userId: this.userId,
      name: this.name,
      customIdentifier: this.customIdentifier || undefined,
      muted: this.muted,
      volume: this.volume,
      talking: this.talking,
      mediaTypes: this.mediaTypes,
      subscribedTo: this.subscribedTo,
      strategy: this.strategy,
      mediaProfile: this.mediaProfile,
      adapterElementId: this.adapterElementId,
    };
    return mediaInfo;
  }

  async setVolume(volume) {
    await this.adapter.setVolume(this.adapterElementId, volume);
  }

  async mute() {
    await this.adapter.mute(this.adapterElementId);
  }

  async unmute() {
    await this.adapter.unmute(this.adapterElementId);
  }

  setName(name) {
    this.name = name;
  }

  getContentMedia () {
    if (this.mediaTypes.content) {
      return this;
    }

    return null;
  }

  onHostOffline (hostId) {
    if (this.host && this.host.id === hostId) {
      const event = {
        state: { name: C.EVENT.MEDIA_SERVER_OFFLINE, details: 'offline' },
        mediaId: this.mediaSessionId
      }

      GLOBAL_EVENT_EMITTER.emit(C.EVENT.MEDIA_STATE.MEDIA_EVENT, event);

      Balancer.removeListener(C.EVENT.MEDIA_SERVER_OFFLINE, this.onHostOffline);
    }
  }

  onHostOnline (hostId) {
    if (this.host && this.host.id === hostId) {
      Balancer.on(C.EVENT.MEDIA_SERVER_OFFLINE, this.onHostOffline);

      const event = {
        state: { name : C.EVENT.MEDIA_SERVER_ONLINE, details: 'online' },
        mediaId: this.mediaSessionId
      }

      GLOBAL_EVENT_EMITTER.emit(C.EVENT.MEDIA_STATE.MEDIA_EVENT, event);
    }
  }

  _handleError (error) {
    this._status = C.STATUS.STOPPED;
    return handleError(LOG_PREFIX, error);
  }
}<|MERGE_RESOLUTION|>--- conflicted
+++ resolved
@@ -165,42 +165,9 @@
     }
   }
 
-  async connect (sink, type = 'ALL') {
-    try {
-      Logger.info(LOG_PREFIX, "Connecting endpoints", JSON.stringify({ sourceId: this.id, sinkId: sink.id, type}));
-      await this._connect(sink, type);
-    }
-    catch (err) {
-      throw (this._handleError(err));
-    }
-  }
-
-  async _connect (sink, connectionType) {
-    const sinks = sink.medias? sink.medias : [sink];
-    let connSinks = [];
-
-    switch (connectionType) {
-      case C.CONNECTION_TYPE.AUDIO:
-        connSinks = sinks.filter(sim => sim.mediaTypes.audio && sim.mediaTypes.audio !== 'sendonly');
-        break;
-      case C.CONNECTION_TYPE.VIDEO:
-        connSinks = sinks.filter(sim => sim.mediaTypes.video && sim.mediaTypes.video !== 'sendonly');
-        break;
-      case C.CONNECTION_TYPE.CONTENT:
-        connSinks = sinks.filter(sim => sim.mediaTypes.content && sim.mediaTypes.content !== 'sendonly');
-        break;
-      case C.CONNECTION_TYPE.ALL:
-        connSinks = sinks;
-        break;
-      default:
-        break;
-    }
-<<<<<<< HEAD
-  }
-
   /**
-   * Create a hubport in Kurento. This method should be definetly be in Kurento
-   * adapter.
+   * Create a hubport in Kurento.
+   * FIXME This method should be definetly be in Kurento adapter.
    * @return {Promise} A promise for the given process.
    */
   async createHubPort () {
@@ -211,12 +178,36 @@
     }
   }
 
-  _connectContent (sink, sourceMediaId = null) {
-    return this._connect(sink, sourceMediaId, C.MEDIA_PROFILE.CONTENT, C.CONNECTION_TYPE.VIDEO);
-  }
-=======
->>>>>>> d7693f00
-
+  async connect (sink, type = 'ALL') {
+    try {
+      Logger.info(LOG_PREFIX, "Connecting endpoints", JSON.stringify({ sourceId: this.id, sinkId: sink.id, type}));
+      await this._connect(sink, type);
+    }
+    catch (err) {
+      throw (this._handleError(err));
+    }
+  }
+
+  async _connect (sink, connectionType) {
+    const sinks = sink.medias? sink.medias : [sink];
+    let connSinks = [];
+
+    switch (connectionType) {
+      case C.CONNECTION_TYPE.AUDIO:
+        connSinks = sinks.filter(sim => sim.mediaTypes.audio && sim.mediaTypes.audio !== 'sendonly');
+        break;
+      case C.CONNECTION_TYPE.VIDEO:
+        connSinks = sinks.filter(sim => sim.mediaTypes.video && sim.mediaTypes.video !== 'sendonly');
+        break;
+      case C.CONNECTION_TYPE.CONTENT:
+        connSinks = sinks.filter(sim => sim.mediaTypes.content && sim.mediaTypes.content !== 'sendonly');
+        break;
+      case C.CONNECTION_TYPE.ALL:
+        connSinks = sinks;
+        break;
+      default:
+        break;
+    }
 
     connSinks.forEach(async sim => {
       Logger.info(LOG_PREFIX, "Adapter elements to be connected", JSON.stringify({
