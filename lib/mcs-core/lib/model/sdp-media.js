/**
 * @classdesc
 * Model class for external devices
 */

'use strict'

const C = require('../constants/constants');
const SdpWrapper = require('../utils/sdp-wrapper');
const rid = require('readable-id');
const Media = require('./media');
const Balancer = require('../media/balancer');
const config = require('config');
const Logger = require('../utils/logger');

module.exports = class SDPMedia extends Media {
  constructor(
    room,
    user,
    mediaSessionId,
    remoteDescriptor,
    localDescriptor,
    type,
    adapter,
    adapterElementId,
    host,
    options
  ) {
    super(room, user, mediaSessionId, type, adapter, adapterElementId, host, options);
    Logger.info("[mcs-sdp-media] New session with options", type);
    // {SdpWrapper} SdpWrapper
    this._remoteDescriptor;
    this._localDescriptor;

    if (localDescriptor) {
      this.localDescriptor = localDescriptor;
    }

    if (remoteDescriptor) {
      this.remoteDescriptor = remoteDescriptor;
    }

  }

  set remoteDescriptor (remoteDescriptor) {
    if (remoteDescriptor) {
      if (this.remoteDescriptor) {
        this._shouldRenegotiate = true;
      }

      this._remoteDescriptor = new SdpWrapper(remoteDescriptor, this.mediaSpecs, this.mediaProfile);
      this.fillMediaTypes(this.remoteDescriptor);
    }
  }

  get remoteDescriptor () {
    return this._remoteDescriptor;
  }

  set localDescriptor (localDescriptor) {
    if (localDescriptor) {
      // Manual NAT traversal for when the media server is behind NAT
      if (this.type !== C.MEDIA_TYPE.WEBRTC) {
        localDescriptor = SdpWrapper.nonPureReplaceServerIpv4(localDescriptor, this.host.ip);
      }

<<<<<<< HEAD
      this._localDescriptor = new SdpWrapper(localDescriptor, this.mediaSpecs, this.mediaProfile);
      this.fillMediaTypes(this.localDescriptor);
=======
      this.answer = new SdpWrapper(answer, this.mediaSpecs, this.mediaProfile);
      this._updateHostLoad();
>>>>>>> bed5d562
    }
  }

  get localDescriptor () {
    return this._localDescriptor;
  }

  fillMediaTypes (descriptor) {
    this.mediaTypes.video = descriptor.hasAvailableVideoCodec() ? descriptor.getDirection('video') : false;
    this.mediaTypes.audio = descriptor.hasAvailableAudioCodec() ? descriptor.getDirection('audio') : false;
    this.mediaTypes.content = descriptor.hasContent() ? descriptor.getDirection('content') : false;
  }

  addIceCandidate (candidate) {
    return new Promise(async (resolve, reject) => {
      try {
        await this.adapter.addIceCandidate(this.adapterElementId, candidate);
        resolve();
      }
      catch (err) {
        return reject(this._handleError(err));
      }
    });
  }

  _updateHostLoad () {
<<<<<<< HEAD
    if (this.localDescriptor.hasAvailableVideoCodec()) {
      Balancer.incrementHostStreams(this.host.id, 'video');
      this.hasVideo = true;
    }

    if (this.localDescriptor.hasAvailableAudioCodec()) {
      Balancer.incrementHostStreams(this.host.id, 'audio');
=======
    if (this.answer.hasAvailableVideoCodec()) {
      Balancer.incrementHostStreams(this.host.id, C.MEDIA_PROFILE.MAIN);
      this.hasVideo = true;
    }

    if (this.answer.hasAvailableAudioCodec()) {
      Balancer.incrementHostStreams(this.host.id, C.MEDIA_PROFILE.CONTENT);
>>>>>>> bed5d562
      this.hasAudio = true;
    }
  }
}<|MERGE_RESOLUTION|>--- conflicted
+++ resolved
@@ -64,13 +64,9 @@
         localDescriptor = SdpWrapper.nonPureReplaceServerIpv4(localDescriptor, this.host.ip);
       }
 
-<<<<<<< HEAD
       this._localDescriptor = new SdpWrapper(localDescriptor, this.mediaSpecs, this.mediaProfile);
       this.fillMediaTypes(this.localDescriptor);
-=======
-      this.answer = new SdpWrapper(answer, this.mediaSpecs, this.mediaProfile);
       this._updateHostLoad();
->>>>>>> bed5d562
     }
   }
 
@@ -97,23 +93,13 @@
   }
 
   _updateHostLoad () {
-<<<<<<< HEAD
     if (this.localDescriptor.hasAvailableVideoCodec()) {
-      Balancer.incrementHostStreams(this.host.id, 'video');
+      Balancer.incrementHostStreams(this.host.id, C.MEDIA_PROFILE.MAIN);
       this.hasVideo = true;
     }
 
     if (this.localDescriptor.hasAvailableAudioCodec()) {
-      Balancer.incrementHostStreams(this.host.id, 'audio');
-=======
-    if (this.answer.hasAvailableVideoCodec()) {
-      Balancer.incrementHostStreams(this.host.id, C.MEDIA_PROFILE.MAIN);
-      this.hasVideo = true;
-    }
-
-    if (this.answer.hasAvailableAudioCodec()) {
-      Balancer.incrementHostStreams(this.host.id, C.MEDIA_PROFILE.CONTENT);
->>>>>>> bed5d562
+      Balancer.incrementHostStreams(this.host.id, C.MEDIA_PROFILE.AUDIO);
       this.hasAudio = true;
     }
   }
