/**
 * @classdesc
 * Model class for rooms
 */

'use strict'

const C = require('../constants/constants');
const GLOBAL_EVENT_EMITTER = require('../utils/emitter');
const Logger = require('../utils/logger');
const StrategyManager = require('../media/strategy-manager.js');

const LOG_PREFIX = "[mcs-room]";
<<<<<<< HEAD
const MediaFactory = require('../media/media-factory');
const DEFAULT_MEDIA_SESSION_NAME = 'default';
=======
const MAX_PREVIOUS_FLOORS = 10;
>>>>>>> d7693f00

module.exports = class Room {
  constructor (id) {
    this.id = id;
    this.users = {};
    this.mediaSessions = [];
    this.medias = [];
    this._conferenceFloor;
    this._previousConferenceFloors = [];
    this._contentFloor;
    this._previousContentFloors = [];
    this._registeredEvents = [];
    this._mediaSessions = {};
    this._trackContentMediaDisconnection();
    this._trackConferenceMediaDisconnection();
    this._strategy = C.STRATEGIES.FREEWILL;
  }

  set strategy (strategy) {
    if (!StrategyManager.isValidStrategy(strategy)) {
      throw C.ERROR.MEDIA_INVALID_TYPE;
    }

    this._strategy = strategy;

    GLOBAL_EVENT_EMITTER.emit(C.EVENT.STRATEGY_CHANGED, this.getInfo());
  }

  get strategy () {
    return this._strategy;
  }

  getInfo () {
    return {
      memberType: C.MEMBERS.ROOM,
      roomId: this.id,
      strategy: this.strategy,
    };
  }

  getUser (id) {
    return this.users[id];
  }

  getUsers () {
    return Object.keys(this.users).map(uk => this.users[uk].getUserInfo());
  }

  addUser (user) {
    const found = user.id in this.users;
    if (!found) {
      this.users[user.id] = user;
      GLOBAL_EVENT_EMITTER.emit(C.EVENT.USER_JOINED, { roomId: this.id, user: user.getUserInfo() });
    }
  }

  addMedia (media) {
    this.medias.push(media);
  }

  getMedia (mediaId) {
    this.medias.find(m => m.id === mediaId);
  }

  removeMedia (mediaId) {
    this.medias = this.medias.filter(m => m.id !== mediaId);
  }

<<<<<<< HEAD
  /**
   * Media Sessions existent in the room
   * @type {[MediaSession]}
   */
  get mediaSessions () {
    return this._mediaSessions;
  }

  set mediaSessions (_mediaSessions) {
    this._mediaSessions = _mediaSessions;
  }

  setUser (user) {
    this._users[user.id] = user;
    GLOBAL_EVENT_EMITTER.emit(C.EVENT.USER_JOINED, { roomId: this.id, user: user.getUserInfo() });
=======
  addMediaSession (mediaSession) {
    this.mediaSessions.push(mediaSession);
    mediaSession.medias.forEach(this.addMedia.bind(this));
  }

  getMediaSession (mediaSessionId) {
    return this.mediaSessions.find(ms => ms.id === mediaSessionId);
  }

  removeMediaSession (mediaSessionId) {
    const mediaSession = this.getMediaSession(mediaSessionId);
    this.mediaSessions = this.mediaSessions.filter(ms => ms.id !== mediaSessionId);
    mediaSession.medias.forEach(this.removeMedia.bind(this));
>>>>>>> d7693f00
  }

  getConferenceFloor () {
    const floor = this._conferenceFloor? this._conferenceFloor.getMediaInfo() : undefined;
    const previousFloor = this._previousConferenceFloors.length <= 0
      ? undefined
      : this._previousConferenceFloors.slice(0, MAX_PREVIOUS_FLOORS).map(m => m.getMediaInfo());


    const conferenceFloorInfo = {
      floor,
      previousFloor
    };

    return conferenceFloorInfo;
  }

  getContentFloor () {
    const floor = this._contentFloor ? this._contentFloor.getMediaInfo() : undefined;
    const previousFloor = this._previousContentFloors.length <= 0
      ? undefined
      : this._previousContentFloors.slice(0, MAX_PREVIOUS_FLOORS).map(m => m.getMediaInfo());


    const contentFloorInfo = {
      floor,
      previousFloor
    };

    return contentFloorInfo;
  }

  _setPreviousConferenceFloor () {
    this._previousConferenceFloors = this._previousConferenceFloors.filter(pcf => pcf.id !== this._conferenceFloor.id);
    this._previousConferenceFloors.unshift(this._conferenceFloor);
  }

  setConferenceFloor (media) {
    let tentativeFloor;
    if (this._conferenceFloor && this._previousConferenceFloors[0] && this._previousConferenceFloor[0].id !== this._conferenceFloor.id) {
      this._setPreviousConferenceFloor();
    }

    // Check if the media is audio-only. If it is, check the parent media session for
    // video medias If we can't find it there too, fetch the user's media list
    // and look for a valid video media and set it as the floor.
    // If even then there isn't one, do nothing. This is a case where the user
    // is audio only. We could consider implementing a backlog list in case those
    // users join with video later on and lift them from the backlog back
    // to the conference floors
    if (!media.mediaTypes.video) {
      const { mediaSessionId, userId } = media;
      const floorMediaSession = this.getMediaSession(mediaSessionId);
      const findMediaWithVideo = (mediaSession) => {
        return mediaSession.medias.find(m => {
          return m.mediaTypes.video === 'sendrecv' || m.mediaTypes.video === 'sendonly';
        });
      };

      tentativeFloor = findMediaWithVideo(floorMediaSession);

      if (tentativeFloor == null) {
        const floorUser = this.getUser(userId);
        const userMediaSessions = Object.keys(floorUser.mediaSessions).map(msk => floorUser.getMediaSession(msk));

        tentativeFloor = userMediaSessions.find(ms => {
          const msWV = findMediaWithVideo(ms)
          return !!msWV;
        });
      }
    } else {
      tentativeFloor = media;
    }

    if (tentativeFloor == null) {
      Logger.warn(`${LOG_PREFIX} Could not find a valid video media for the conference ${this.id} floor ${media.id}, do nothing`);
      return;
    }

    this._conferenceFloor = tentativeFloor;
    const conferenceFloorInfo = this.getConferenceFloor();
    GLOBAL_EVENT_EMITTER.emit(C.EVENT.CONFERENCE_FLOOR_CHANGED, { roomId: this.id, ...conferenceFloorInfo });

    return conferenceFloorInfo;
  }

  _setPreviousContentFloor () {
    this._previousContentFloors = this._previousContentFloors.filter(pcf => pcf.id !== this._contentFloor.id);
    this._previousContentFloors.unshift(this._contentFloor);
  }

  setContentFloor (media) {
    if (this._contentFloor && this._previousContentFloors[0] && this._previousContentFloors[0].id !== this._contentFloor.id) {
      this._setPreviousContentFloor();
    }

    this._contentFloor = media.getContentMedia();
    const contentFloorInfo = this.getContentFloor();
    GLOBAL_EVENT_EMITTER.emit(C.EVENT.CONTENT_FLOOR_CHANGED, { roomId: this.id, ...contentFloorInfo });
    return contentFloorInfo;
  }

  releaseConferenceFloor () {
    if (this._conferenceFloor) {
      this._setPreviousConferenceFloor();
      this._conferenceFloor = null
      const conferenceFloorInfo = this.getConferenceFloor();
      GLOBAL_EVENT_EMITTER.emit(C.EVENT.CONFERENCE_FLOOR_CHANGED, { roomId: this.id, ...conferenceFloorInfo});
    }

    return this._previousConferenceFloors[0];
  }

  releaseContentFloor () {
    if (this._contentFloor) {
      this._setPreviousContentFloor();
      this._contentFloor = null;
      const contentFloorInfo = this.getContentFloor();
      GLOBAL_EVENT_EMITTER.emit(C.EVENT.CONTENT_FLOOR_CHANGED, { roomId: this.id, ...contentFloorInfo }) ;
    }

    return this._previousContentFloors[0];
  }

  _registerEvent (event, callback) {
    this._registeredEvents.push({ event, callback });
  }

  _trackContentMediaDisconnection () {
    // Listen for media disconnections and clear the content floor state when needed
    // Used when devices ungracefully disconnect from the system
    const clearContentFloor = (event) => {
      const { mediaId, roomId, mediaSessionId } = event;
      if (roomId === this.id) {
        const { floor } = this.getContentFloor();
        if (floor && (mediaId === floor.mediaId || mediaSessionId === floor.mediaId)) {
          this.releaseContentFloor();
        }

        this._previousContentFloors = this._previousContentFloors.filter(pcf => pcf.id !== mediaId);
      }
    };

    GLOBAL_EVENT_EMITTER.on(C.EVENT.MEDIA_DISCONNECTED, clearContentFloor);
    this._registerEvent(C.EVENT.MEDIA_DISCONNECTED, clearContentFloor);
  }

  _trackConferenceMediaDisconnection () {
    // Listen for media disconnections and clear the conference floor state when needed
    // Used when devices ungracefully disconnect from the system
    const clearConferenceFloor = (event) => {
      const { mediaId, roomId, mediaSessionId } = event;
      if (roomId === this.id) {
        const { floor } = this.getContentFloor();

        if (floor && (mediaId === floor.mediaId || mediaSessionId === floor.mediaId)) {
          this.releaseConferenceFloor();
        }

        this._previousConferenceFloors = this._previousConferenceFloors.filter(pcf => pcf.id !== mediaId);
      }
    };

    GLOBAL_EVENT_EMITTER.on(C.EVENT.MEDIA_DISCONNECTED, clearConferenceFloor);
    this._registerEvent(C.EVENT.MEDIA_DISCONNECTED, clearConferenceFloor);
  }

  destroyUser (userId) {
    if (this.users[userId]) {
      delete this.users[userId];
      if (Object.keys(this.users).length <= 0) {
        GLOBAL_EVENT_EMITTER.emit(C.EVENT.ROOM_EMPTY, this.id);
      }
    }
  }

  destroy () {
    Logger.debug(LOG_PREFIX, "Destroying room", this.id);

    this._registeredEvents.forEach(({ event, callback }) => {
      GLOBAL_EVENT_EMITTER.removeListener(event, callback);
    });
    this._registeredEvents = [];
  }

  /**
   * Create a new media session in this room. By default, media sessions
   * of a room are MCU sessions.
   * @param  {String} type        The type of this media session.
   * @return {Object}             A MediaSession object.
   */
  createMediaSession (type, params) {
    try {
      let defaultMediaSession = this.getDefaultMcuMediaSession();
      //TODO: allow more than an unique (default) media session in this room
      if (defaultMediaSession) {
        Logger.info('[room] MCU media \'default\'',
          'already created for this room:', this.id);
        return defaultMediaSession;
      }

      const mediaSession = MediaFactory.createMediaSession(null, type, this.id,
        null);

      this._setDefaultMcuMediaSession(mediaSession);

      Logger.info('[room] Created new media session "' + mediaSession.id +
        '" of type "' + type + '" for room "' + this.id + '"');

      return mediaSession;
    } catch (error) {
      throw error;
    }
  }

  /**
   * Remove the session of the room.
   * @param  {String} [mediaSessionId] The id of the media session. Default
   *                                   media session is removed when suppressed.
   */
  removeMediaSession (mediaSessionId) {
    try {
      Logger.info('[room] Removing media session with id:',
        mediaSessionId || DEFAULT_MEDIA_SESSION_NAME);
      if (mediaSessionId && this.mediaSessions[mediaSessionId]) {
        delete this.mediaSessions[mediaSessionId];
      } else {
        delete this.mediaSessions[DEFAULT_MEDIA_SESSION_NAME];
      }
    } catch (error) {
      throw error;
    }
  }

  /**
   * Get the current number of MCU users in this room.
   * @return {Int} Current MCU users in this room.
   */
  getNumberOfMcuUsers() {
    try {
      let mcuUsers = this.getUsersByType(C.USERS.MCU);
      return mcuUsers.length;
    } catch (error) {
      throw error;
    }
  }

  /**
   * Get the MCUSession for the given id. This does not return media sessions
   * from MCU users, but the MCUSession object which represents the current
   * MCU/Mixer of the room.
   * @return {MCUSession} The MCUSession.
   */
  getMcuMediaSession (mcuMediaSessionId) {
    try {
      return this.mediaSessions[mcuMediaSessionId];
    } catch (error) {
      throw error;
    }
  }

  /**
   * Get the default MCUSession of this room.
   * @return {MCUSession} The default MCUSession of this room.
   */
  getDefaultMcuMediaSession () {
    try {
      return this.getMcuMediaSession(DEFAULT_MEDIA_SESSION_NAME);
    } catch (error) {
      throw error;
    }
  }

  /**
   * Set the default MCUSession of this room.
   * @param {MCUSession} mcuSession The MCUSession to be set as default.
   */
  _setDefaultMcuMediaSession (mcuSession) {
    try {
      return this.mediaSessions[DEFAULT_MEDIA_SESSION_NAME] = mcuSession;
    } catch (error) {
      throw error;
    }
  }

  /**
   * Retrieve all SFU media sessions from current room.
   * SFU media sessions are retrieved from all SFU users.
   * @return {MediaSession[]} The SFU media sessions from all SFU users in
   *                          this room.
   */
  getSFUMediaSessions () {
    try {
      let sfuUsers = this.getUsersByType(C.USERS.SFU);

      if (!sfuUsers) {
        return null;
      }


      let sfuMediaSessions = [];
      let _userMediaSessions = null;

      sfuUsers.forEach((_user) => {
        _userMediaSessions = Object.values(_user.mediaSessions || {});
        sfuMediaSessions = sfuMediaSessions.concat(_userMediaSessions);
      });

      return sfuMediaSessions;
    } catch (error){
      throw error;
    }
  }

  /**
   * Retrieves an array containing all the users who match the specified type.
   * @param  {String} type The type of the user ("SFU", "MCU", ...)
   * @return {User[]}      The array of users with the given type.
   */
  getUsersByType (type) {
    try {
      if (!type || typeof(type) != 'string') {
        return null;
      }

      let users = Object.values(this._users || {});
      return users.filter(_user => _user.type === type);
    } catch (error) {
      throw error;
    }
  }

}<|MERGE_RESOLUTION|>--- conflicted
+++ resolved
@@ -9,14 +9,10 @@
 const GLOBAL_EVENT_EMITTER = require('../utils/emitter');
 const Logger = require('../utils/logger');
 const StrategyManager = require('../media/strategy-manager.js');
-
-const LOG_PREFIX = "[mcs-room]";
-<<<<<<< HEAD
 const MediaFactory = require('../media/media-factory');
 const DEFAULT_MEDIA_SESSION_NAME = 'default';
-=======
 const MAX_PREVIOUS_FLOORS = 10;
->>>>>>> d7693f00
+const LOG_PREFIX = "[mcs-room]";
 
 module.exports = class Room {
   constructor (id) {
@@ -85,23 +81,6 @@
     this.medias = this.medias.filter(m => m.id !== mediaId);
   }
 
-<<<<<<< HEAD
-  /**
-   * Media Sessions existent in the room
-   * @type {[MediaSession]}
-   */
-  get mediaSessions () {
-    return this._mediaSessions;
-  }
-
-  set mediaSessions (_mediaSessions) {
-    this._mediaSessions = _mediaSessions;
-  }
-
-  setUser (user) {
-    this._users[user.id] = user;
-    GLOBAL_EVENT_EMITTER.emit(C.EVENT.USER_JOINED, { roomId: this.id, user: user.getUserInfo() });
-=======
   addMediaSession (mediaSession) {
     this.mediaSessions.push(mediaSession);
     mediaSession.medias.forEach(this.addMedia.bind(this));
@@ -109,13 +88,6 @@
 
   getMediaSession (mediaSessionId) {
     return this.mediaSessions.find(ms => ms.id === mediaSessionId);
-  }
-
-  removeMediaSession (mediaSessionId) {
-    const mediaSession = this.getMediaSession(mediaSessionId);
-    this.mediaSessions = this.mediaSessions.filter(ms => ms.id !== mediaSessionId);
-    mediaSession.medias.forEach(this.removeMedia.bind(this));
->>>>>>> d7693f00
   }
 
   getConferenceFloor () {
@@ -340,8 +312,10 @@
     try {
       Logger.info('[room] Removing media session with id:',
         mediaSessionId || DEFAULT_MEDIA_SESSION_NAME);
-      if (mediaSessionId && this.mediaSessions[mediaSessionId]) {
-        delete this.mediaSessions[mediaSessionId];
+      if (mediaSessionId && this.mediaSessions.some(ms => ms.id === mediaSessionId)) {
+        const mediaSession = this.getMediaSession(mediaSessionId);
+        this.mediaSessions = this.mediaSessions.filter(ms => ms.id !== mediaSessionId);
+        mediaSession.medias.forEach(this.removeMedia.bind(this));
       } else {
         delete this.mediaSessions[DEFAULT_MEDIA_SESSION_NAME];
       }
@@ -371,7 +345,7 @@
    */
   getMcuMediaSession (mcuMediaSessionId) {
     try {
-      return this.mediaSessions[mcuMediaSessionId];
+      return this.getMediaSession(mcuMediaSessionId);
     } catch (error) {
       throw error;
     }
@@ -441,11 +415,10 @@
         return null;
       }
 
-      let users = Object.values(this._users || {});
+      let users = Object.values(this.users || {});
       return users.filter(_user => _user.type === type);
     } catch (error) {
       throw error;
     }
   }
-
 }