--- conflicted
+++ resolved
@@ -118,6 +118,26 @@
       })
       .catch((err) => {
         throw (this._handleError(err));
+      })
+      .finally(async () => {
+        //TODO: allow multiple MCU medias. We now use a single one.
+        const defaultMediaSession = room.getDefaultMcuMediaSession();
+        if (defaultMediaSession) {
+          if (room.getNumberOfMcuUsers() < 1) {
+            Logger.info(LOG_PREFIX, 'Removing MCU session since',
+              'there\'s no more MCU users in this room:', roomId,
+              '. MCU Session:', defaultMediaSession.id);
+            await defaultMediaSession.stop();
+
+            //TODO - We may use global event emitter to inform there are no
+            //       MCU users in this room
+            room.removeDefaultMcuMediaSession();
+          } else {
+            Logger.info(LOG_PREFIX, 'MCU Media Session not removed',
+              'because there are active MCU Users.',
+              'Number of MCU USers in this room',room.getNumberOfMcuUsers());
+          }
+        }
       });
   }
 
@@ -141,33 +161,8 @@
       return this._leave(room, user);
     }
 
-<<<<<<< HEAD
     return Promise.resolve();
   }
-=======
-      //TODO: allow multiple MCU medias. We now use a single one.
-      let defaultMediaSession = room.getDefaultMcuMediaSession();
-      if (defaultMediaSession) {
-
-        if (room.getNumberOfMcuUsers() < 1) {
-          Logger.info(LOG_PREFIX, 'Removing MCU session since',
-            'there\'s no more MCU users in this room:', roomId,
-            '. MCU Session:', defaultMediaSession.id);
-          await defaultMediaSession.stop();
-
-          //TODO - We may use global event emitter to inform there are no
-          //       MCU users in this room
-          room.removeDefaultMcuMediaSession();
-        } else {
-            Logger.info(LOG_PREFIX, 'MCU Media Session not removed',
-            'because there are active MCU Users.',
-            'Number of MCU USers in this room',room.getNumberOfMcuUsers());
-        }
-      }
-
-      Logger.trace(LOG_PREFIX, 'Active media sessions', this.mediaSessions.map(ms => ms.id));
-      Logger.trace(LOG_PREFIX, "Active users", this.users.map(u => u.id));
->>>>>>> 927b4232
 
   _isAboveThreshold () {
     if (GLOBAL_MEDIA_THRESHOLD > 0 && this.medias.length >= GLOBAL_MEDIA_THRESHOLD) {
@@ -194,25 +189,22 @@
       Logger.trace("[mcs-controler] PublishAndSubscribe descriptor is", params.descriptor);
 
       try {
-        let source;
         type = C.EMAP[type];
         const user = await this.getUser(userId);
         const room = await this.getRoom(user.roomId);
         let source = room.getDefaultMcuMediaSession();
 
-        if (!source) {
-          if (user.type === C.USERS.MCU) {
-            source = room.createMediaSession(C.MEDIA_TYPE.MCU,
-              config.enableSubtitle);
-
-<<<<<<< HEAD
         if (!params.ignoreThresholds && this.isAboveMediaThresholds(room, user)) {
           return reject(this._handleError({
             ...C.ERROR.MEDIA_SERVER_NO_RESOURCES,
             details: `Threshold exceeded. Threshold: ${GLOBAL_MEDIA_THRESHOLD}`,
           }));
         }
-=======
+
+        if (!source) {
+          if (user.type === C.USERS.MCU) {
+            source = room.createMediaSession(C.MEDIA_TYPE.MCU,
+              config.enableSubtitle);
             await source.start();
             await source.process();
             source.sessionStarted();
@@ -222,9 +214,6 @@
             source = this.mediaSessions[sourceId];
           }
         }
-
-        type = C.EMAP[type];
->>>>>>> 927b4232
 
         switch (type) {
           case C.MEDIA_TYPE.RTP:
