--- conflicted
+++ resolved
@@ -764,17 +764,9 @@
 
       Logger.trace('[mcs-router] Room created event', id);
 
-<<<<<<< HEAD
-      if (clients.length > 0) {
-        clients.forEach(client => {
-          client.roomCreated(id);
-        })
-      }
-=======
-      clients.forEach(client => {
-        client.roomCreated(roomId);
-      })
->>>>>>> 77844e1e
+      clients.forEach(client => {
+        client.roomCreated(id);
+      })
     });
 
     this.emitter.on(C.EVENT.ROOM_DESTROYED, ({ roomId }) => {
@@ -795,19 +787,9 @@
       const { roomId } = event;
       const clients = this._getClientToDispatch(roomId, C.EVENT.MEDIA_CONNECTED);
 
-<<<<<<< HEAD
-      if (clients.length > 0) {
-        clients.forEach(client => {
-          client.mediaConnected(roomId, event);
-        })
-      }
-=======
-      //this.clientEventMap.forEach(c => Logger.trace("Mapped client", c.identifier, c.eventName, typeof c.client));
-
       clients.forEach(client => {
         client.mediaConnected(roomId, event);
       })
->>>>>>> 77844e1e
     });
 
     this.emitter.on(C.EVENT.MEDIA_DISCONNECTED, event => {
