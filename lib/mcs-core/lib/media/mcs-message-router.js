--- conflicted
+++ resolved
@@ -38,25 +38,6 @@
     return this._mediaController.stop();
   }
 
-<<<<<<< HEAD
-  async join (roomId, type, clientTrackingId, params) {
-    try {
-      const userId = await this._mediaController.join(roomId, type, clientTrackingId, params);
-      return userId;
-    }
-    catch (error) {
-      throw (this._handleError(error, 'join', { roomId, type, clientTrackingId, params }));
-    }
-  }
-
-  async leave (roomId, userId, clientTrackingId) {
-    try {
-      const answer = await this._mediaController.leave(roomId, userId, clientTrackingId);
-      return (answer);
-    }
-    catch (error) {
-      throw (this._handleError(error, 'leave', { userId, roomId, clientTrackingId }));
-=======
   join (roomId, type, params) {
     try {
       return this._mediaController.join(roomId, type, params);
@@ -72,7 +53,6 @@
     }
     catch (error) {
       throw (this._handleError(error, 'leave', { userId, roomId, }));
->>>>>>> 6a96891b
     }
   }
 
@@ -383,17 +363,11 @@
   }
 
   _disconnectAllClientSessions (client) {
-<<<<<<< HEAD
-    client.userSessions.forEach(async session => {
-      try {
-        await this.leave(session.roomId, session.userId, session.clientTrackingId);
-=======
     client.userSessions.forEach(session => {
       try {
         Logger.info(LOG_PREFIX, `Closing user ${session.userId} session due to a client disconnection`,
           { roomId: session.roomId, userId: session.userId, clientTrackingId: session.clientTrackingId });
         this.leave(session.roomId, session.userId);
->>>>>>> 6a96891b
       } catch (e) {
         this._handleError(e, 'leave');
       }
@@ -424,19 +398,11 @@
       this._disconnectAllClientSessions(client);
     });
 
-<<<<<<< HEAD
-    client.on('join', async (args) =>  {
-      let transactionId, room_id, type, params;
-      try {
-        ({ transactionId, room_id, type, params } = args);
-        const userId = await this.join(room_id, type, client.trackingId, params);
-=======
     client.on('join', (args) =>  {
       let transactionId, room_id, type, params;
       try {
         ({ transactionId, room_id, type, params } = args);
         const userId = this.join(room_id, type, params);
->>>>>>> 6a96891b
         client.joined(userId, { transactionId });
         client.userSessions.push({ userId, roomId: room_id, clientTrackingId: client.trackingId });
       } catch (e) {
@@ -576,19 +542,11 @@
       }
     });
 
-<<<<<<< HEAD
-    client.on('leave', async (args) => {
-      let userId, roomId, transactionId;
-      try {
-        ({ userId, roomId, transactionId } = args);
-        await this.leave(roomId, userId, client.trackingId);
-=======
     client.on('leave', (args) => {
       let userId, roomId, transactionId, params;
       try {
         ({ userId, roomId, transactionId, params } = args);
         this.leave(roomId, userId, params);
->>>>>>> 6a96891b
         client.left(userId, { transactionId });
       } catch (e) {
         this._notifyMethodError(client, e, transactionId);
