'use strict';

const EventEmitter = require('events').EventEmitter;

const Logger = require('../utils/logger.js');
const C = require('../constants/constants.js');
<<<<<<< HEAD
const SDPSession = require('../model/sdp-session.js');
const RecordingSession = require('../model/recording-session.js');
const SDPMedia = require('../model/sdp-media.js');
const RecordingMedia = require('../model/recording-media.js');
const URISession = require('../model/uri-session');
const MCUSession = require('../model/mcu-session');
=======
>>>>>>> 5f3603a6

let instance = null;

class MediaFactory extends EventEmitter {
  constructor () {
    super();
    if (instance == null) {
      this.medias = [];
      this.mediaSessions = [];
      instance = this;
    }
    return instance;
  }

  getMediaSession (mediaId) {
    let media = this.mediaSessions.find(({ id }) => id === mediaId);

    // Not found by ID, try fetching the father session of a media unit
    if (media == null) {
      media = this.getMedia(mediaId);
    }

    return media;
  }

  getMedia (mediaId) {
    return this.medias.find(({ id }) => id === mediaId);
  }

  createMediaSession (descriptor, type, roomId, userId, params) {
    let mediaSession;

    switch (type) {
      case C.MEDIA_TYPE.WEBRTC:
      case C.MEDIA_TYPE.RTP:
        mediaSession = this._createSDPSession(descriptor, type, roomId, userId, params);
        break;
      case C.MEDIA_TYPE.RECORDING:
        mediaSession = this._createRecordingSession(descriptor, type, roomId, userId, params);
        break;
      case C.MEDIA_TYPE.MCU:
        return this._createMCUSession(roomId, params);
      default:
        throw C.ERROR.MEDIA_INVALID_TYPE;
    }

    return mediaSession;
  }

  createMedia (descriptor, type, roomId, userId, params) {
    let mediaSession;

    switch (type) {
      case C.MEDIA_TYPE.WEBRTC:
      case C.MEDIA_TYPE.RTP:
        mediaSession = this._createSDPMedia(descriptor, type, roomId, userId, params);
        break;
      case C.MEDIA_TYPE.RECORDING:
        mediaSession = this._createRecordingMedia(descriptor, type, roomId, userId, params);
        break;
      default:
        throw C.ERROR.MEDIA_INVALID_TYPE;
    }
  }

  connect (sourceId, sinkId, type) {
    const source = this.getMediaSession(id);
    if (source == null) {
      throw C.ERROR.MEDIA_NOT_FOUND;
    }
    const sink = this.getMediaSession(id);
    if (sink == null) {
      throw C.ERROR.MEDIA_NOT_FOUND;
    }

    return source.connect(sink, type);
  }

  _createMCUSession (roomId, params) {
    return new MCUSession(roomId, params);
  }

  _createSDPSession (sdp, type, roomId, userId, params) {
    return new SDPSession(sdp, roomId, userId, type, params);
  }

  _createRecordingSession (recordingPath, type, roomId, userId, params) {
    return new RecordingSession(roomId, userId, recordingPath, params);
  }

  _createSDPMedia (sdp, type, roomId, userId, params) {
    return new SDPMedia(sdp, roomId, userId, type, params);
  }

  _createRecordingMedia (recordingPath, type, roomId, userId, params) {
    return new RecordingMedia(roomId, userId, recordingPath, params);
  }
}

const MF = new MediaFactory();

module.exports = MF;

const SDPSession = require('../model/sdp-session.js');
const RecordingSession = require('../model/recording-session.js');
const SDPMedia = require('../model/sdp-media.js');
const RecordingMedia = require('../model/recording-media.js');<|MERGE_RESOLUTION|>--- conflicted
+++ resolved
@@ -1,18 +1,8 @@
 'use strict';
 
 const EventEmitter = require('events').EventEmitter;
-
 const Logger = require('../utils/logger.js');
 const C = require('../constants/constants.js');
-<<<<<<< HEAD
-const SDPSession = require('../model/sdp-session.js');
-const RecordingSession = require('../model/recording-session.js');
-const SDPMedia = require('../model/sdp-media.js');
-const RecordingMedia = require('../model/recording-media.js');
-const URISession = require('../model/uri-session');
-const MCUSession = require('../model/mcu-session');
-=======
->>>>>>> 5f3603a6
 
 let instance = null;
 
@@ -59,6 +49,7 @@
         throw C.ERROR.MEDIA_INVALID_TYPE;
     }
 
+    this.medias.push(mediaSession);
     return mediaSession;
   }
 
@@ -76,6 +67,8 @@
       default:
         throw C.ERROR.MEDIA_INVALID_TYPE;
     }
+
+    this.medias.push(mediaSession);
   }
 
   connect (sourceId, sinkId, type) {
@@ -119,4 +112,5 @@
 const SDPSession = require('../model/sdp-session.js');
 const RecordingSession = require('../model/recording-session.js');
 const SDPMedia = require('../model/sdp-media.js');
-const RecordingMedia = require('../model/recording-media.js');+const RecordingMedia = require('../model/recording-media.js');
+const MCUSession = require('../model/mcu-session');
