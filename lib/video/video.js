--- conflicted
+++ resolved
@@ -34,12 +34,8 @@
     super(bbbGW);
     this.sfuApp = C.VIDEO_APP;
     this.mcs = mcs;
-<<<<<<< HEAD
-    this.id = _id;
     this.subtitle = null;
-=======
     this.id = _cameraId;
->>>>>>> 6a96891b
     this.bbbUserId = bbbUserId;
     this.bbbUserName = bbbUserName;
     this.connectionId = _connectionId;
@@ -47,12 +43,8 @@
     this.voiceBridge = voiceBridge;
     this.shared = _shared;
     this.role = this.shared? 'share' : 'viewer'
-<<<<<<< HEAD
-    this.streamName = this.connectionId + this.id + "-" + this.role;
-=======
     this.managerSessionId = managerSessionId;
     this.streamName = `${this.connectionId}${this.id}-${this.role}`;
->>>>>>> 6a96891b
     this.mediaId;
     this.status = C.MEDIA_STOPPED;
     this.recording = {};
@@ -64,11 +56,7 @@
     this.isRecording = false;
     this._startRecordingEventFired = false;
     this._stopRecordingEventFired = false;
-<<<<<<< HEAD
-    this.pending = false;
-=======
     this._stopActionQueued = false;
->>>>>>> 6a96891b
   }
 
   _getLogMetadata () {
@@ -83,15 +71,12 @@
   }
 
   /* ======= EXTERNAL MEDIA SOURCE TRACKING ======= */
-<<<<<<< HEAD
-=======
 
   static setSource (id, stream) {
     Logger.info(LOG_PREFIX, `Setting new source media ${stream} of session ${id}`);
     sources[id] = stream;
     emitter.emit(C.VIDEO_SOURCE_ADDED, id);
   }
->>>>>>> 6a96891b
 
   static getSource (id) {
     return sources[id];
@@ -114,24 +99,17 @@
       }
       catch (error)   {
         this._handleError(LOG_PREFIX, error, this.role, this.id);
-<<<<<<< HEAD
-        Logger.error(LOG_PREFIX, `ICE candidate failed to be added to controller`,
-=======
         Logger.error(LOG_PREFIX, `ICE candidate failed to be added for ${this.streamName}`,
->>>>>>> 6a96891b
           { ...this._getLogMetadata(), error });
       }
     }
     else {
       try {
       this.candidatesQueue.push(_candidate);
-<<<<<<< HEAD
-=======
       } catch (error) {
         Logger.error(LOG_PREFIX, `Error on queuing ICE candidate for ${this.streamName}`,
           { ...this._getLogMetadata(), error });
       }
->>>>>>> 6a96891b
       Logger.trace(LOG_PREFIX, `ICE candidate for ${this.id} is going to be queued`,
         this._getLogMetadata());
     }
@@ -422,23 +400,6 @@
           return resolve(answer);
         }
         else {
-<<<<<<< HEAD
-          if (sources[this.id]) {
-            const answer = this._subscribeToMedia(descriptor, mediaSpecs);
-            return resolve(answer);
-          } else {
-            const lazySubscribe = (id) => {
-              if (id === this.id) {
-                const answer = this._subscribeToMedia(descriptor, mediaSpecs);
-                emitter.removeListener(C.VIDEO_SOURCE_ADDED, lazySubscribe);
-                return resolve(answer);
-              }
-            }
-            // Media not yet mapped, add it to pending list
-            // TODO implement a timeout to drop inactive candidates
-            Logger.warn(LOG_PREFIX, `Publisher stream from ${this.id} isn't set yet. Setting it up for a lazy subscription`, this._getLogMetadata());
-            emitter.on(C.VIDEO_SOURCE_ADDED, lazySubscribe);
-=======
           const stream = Video.getSource(this.id);
           if (stream) {
             const answer = this._subscribeToMedia(descriptor, mediaSpecs);
@@ -448,7 +409,6 @@
             Logger.warn(LOG_PREFIX, `Publisher stream from ${this.id} isn't set yet. Rejecting with MEDIA_NOT_FOUND`,
               this._getLogMetadata());
             throw error;
->>>>>>> 6a96891b
           }
         }
       } catch (error) {
@@ -473,16 +433,10 @@
         mediaSpecSlave: SUBSCRIBER_SPEC_SLAVE,
         kurentoRembParams,
       }
-<<<<<<< HEAD
-      Logger.info(LOG_PREFIX, `Subscribing to stream ${sources[this.id]} from user ${this.id}`,
-        this._getLogMetadata());
-      const { mediaId, answer } = await this.mcs.subscribe(this.userId, sources[this.id], C.WEBRTC, options);
-=======
       const stream = Video.getSource(this.id);
       Logger.info(LOG_PREFIX, `Subscribing to stream ${stream} from user ${this.id}`,
         this._getLogMetadata());
       const { mediaId, answer } = await this.mcs.subscribe(this.userId, stream, C.WEBRTC, options);
->>>>>>> 6a96891b
       this.mediaId = mediaId;
       return answer;
     }
@@ -517,60 +471,6 @@
 
   /* ======= STOP METHODS ======= */
 
-<<<<<<< HEAD
-  async stop () {
-    return new Promise(async (resolve, reject) => {
-      const finishVideoSession = async () => {
-        try {
-          if (this.shouldRecord() && this.isRecording && this.state !== C.MEDIA_STOPPED) {
-            await this.stopRecording();
-          }
-        } catch (error) {
-          Logger.warn(LOG_PREFIX, `Error on stopping recording for user ${this.userId} with stream ${this.streamName}`,
-            { ...this._getLogMetadata(), error });
-        }
-
-        this.status = C.MEDIA_STOPPING;
-
-        if (this.mediaId) {
-          if (this.shared) {
-            try {
-              await this.mcs.unpublish(this.userId, this.mediaId);
-            } catch (error) {
-              Logger.error(LOG_PREFIX, `Unpublish failed for user ${this.userId} with stream ${this.streamName}`,
-                { ...this._getLogMetadata(), error });
-            }
-            delete sources[this.id];
-          } else {
-            try {
-              await this.mcs.unsubscribe(this.userId, this.mediaId);
-            } catch (error) {
-              Logger.error(LOG_PREFIX, `Unsubscribe failed for user ${this.userId} with stream ${this.streamName}`,
-                { ...this._getLogMetadata(), error });
-            }
-          }
-        }
-
-        if (this.notFlowingTimeout) {
-          clearTimeout(this.notFlowingTimeout);
-          delete this.notFlowingTimeout;
-        }
-
-        delete this.candidatesQueue;
-        emitter.emit(C.VIDEO_STOPPED + this.streamName);
-        this.status = C.MEDIA_STOPPED;
-
-        try {
-          await this.mcs.leave(this.voiceBridge, this.userId);
-        } catch (error) {
-          Logger.warn(LOG_PREFIX, `Leave failed for ${this.userId} at ${this.voiceBridge}`,
-            { ...this._getLogMetadata(), error });
-        }
-
-        resolve();
-      }
-
-=======
   async _finishVideoSession (resolver) {
     this.status = C.MEDIA_STOPPING;
 
@@ -617,27 +517,12 @@
 
   async stop () {
     return new Promise(async (resolve, reject) => {
->>>>>>> 6a96891b
       switch (this.status) {
         case C.MEDIA_STOPPED:
           Logger.warn(LOG_PREFIX, `Video session ${this.streamName} already stopped`,
             this._getLogMetadata());
           return resolve();
           break;
-<<<<<<< HEAD
-        case C.MEDIA_STOPPING:
-          Logger.warn(LOG_PREFIX, `Video session ${this.streamName} already stopping`,
-            this._getLogMetadata());
-          emitter.once(C.VIDEO_STOPPED + this.streamName, resolve);
-          break;
-        default:
-          Logger.info(LOG_PREFIX, `Stopping video session ${this.streamName}`, this._getLogMetadata());
-          if (this.userId == null) {
-            emitter.once(C.MEDIA_USER_JOINED + this.streamName, finishVideoSession.bind(this));
-          } else {
-            // This method resolves this method's wrapping promise
-            finishVideoSession();
-=======
 
         case C.MEDIA_STOPPING:
           Logger.warn(LOG_PREFIX, `Video session ${this.streamName} already stopping`,
@@ -679,7 +564,6 @@
           } else {
             // This method resolves this method's wrapping promise
             this._finishVideoSession(resolve);
->>>>>>> 6a96891b
           }
       }
     });
