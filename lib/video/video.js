--- conflicted
+++ resolved
@@ -18,12 +18,9 @@
     this.sfuApp = C.VIDEO_APP;
     this.mcs = mcs;
     this.id = _id;
-<<<<<<< HEAD
+    this.subtitle = null;
     this.bbbUserId = bbbUserId;
     this.bbbUserName = bbbUserName;
-=======
-    this.name = null;
->>>>>>> 37e01a75
     this.connectionId = _connectionId;
     this.meetingId = _meetingId;
     this.voiceBridge = voiceBridge;
@@ -238,7 +235,7 @@
     Logger.info(LOG_PREFIX, 'Recording status for rec', mediaId, 'for video', this.streamName, "is", name, state, details);
   }
 
-  start (params) {
+  start (sdpOffer) {
     return new Promise(async (resolve, reject) => {
       Logger.info(LOG_PREFIX, "Starting video instance for", this.streamName);
       if (this.status !== C.MEDIA_STOPPING && this._status !== C.MEDIA_STOPPED) {
@@ -249,17 +246,12 @@
           if (SHOULD_RECORD && this.shared) {
             this.isRecorded = await this.probeForRecordingStatus(this.meetingId, this.id);
           }
-          this.name = params.userName || 'WEB';
+          this.subtitle = this.bbbUserName || 'WEB';
 
           this.userId = await this.mcs.join(this.voiceBridge, 'SFU', { userId: this.bbbUserId, name: this.bbbUserName });
           this.mediaUserJoined(this.streamName);
-<<<<<<< HEAD
           Logger.info(LOG_PREFIX, "MCS join for", this.bbbUserId, this.bbbUserName, "returned", this.userId);
           const sdpAnswer = await this._addMCSMedia(C.WEBRTC, sdpOffer);
-=======
-          Logger.info(LOG_PREFIX, "MCS join for", this.streamName, "returned", this.userId);
-          const sdpAnswer = await this._addMCSMedia(C.WEBRTC, params.sdpOffer);
->>>>>>> 37e01a75
 
           this.mcs.onEvent(C.MEDIA_STATE, this.mediaId, (event) => {
             this._mediaStateWebRTC(event, this.mediaId);
@@ -291,7 +283,8 @@
         if (this.shared) {
           const options = {
             descriptor,
-            name: this.name,
+            name: this._assembleStreamName('publish', this.id, this.voiceBridge),
+            subtitle: this.subtitle,
           }
 
           const { mediaId, answer } = await this.mcs.publish(this.userId, this.voiceBridge, type, options);
@@ -330,7 +323,8 @@
     try {
       const options = {
         descriptor,
-        name: this.name,
+        name: this._assembleStreamName('subscribe', this.id, this.voiceBridge),
+        subtitle: this.subtitle,
       }
       Logger.info(LOG_PREFIX, 'Subscribing to', sources[this.id], 'from', this.id);
       const { mediaId, answer } = await this.mcs.subscribe(this.userId, sources[this.id], C.WEBRTC, options);
