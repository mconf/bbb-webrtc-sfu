--- conflicted
+++ resolved
@@ -29,7 +29,6 @@
     this.connectedUsers = {};
     this.candidatesQueue = {}
     this.meetingId = meetingId;
-<<<<<<< HEAD
   }
 
   _getPartialLogMetadata () {
@@ -40,18 +39,6 @@
     };
   }
 
-=======
-  }
-
-  _getPartialLogMetadata () {
-    return {
-      roomId: this.voiceBridge,
-      internalMeetingId: this.meetingId,
-      status: this.sourceAudioStatus,
-    };
-  }
-
->>>>>>> 6a96891b
   _getFullLogMetadata (connectionId) {
     const { userId, userName } = this.getUser(connectionId, true) || {};
     const mediaId = this.audioEndpoints[connectionId]
@@ -75,15 +62,8 @@
         this.mcs.addIceCandidate(this.audioEndpoints[connectionId], _candidate);
       }
       catch (error)   {
-<<<<<<< HEAD
-        const userId = this.getUser(connectionId);
         Logger.error(LOG_PREFIX, "ICE candidate could not be added to media controller.",
           { ...this._getFullLogMetadata(connectionId), error });
-        this._handleError(LOG_PREFIX, error, "recv", userId);
-=======
-        Logger.error(LOG_PREFIX, "ICE candidate could not be added to media controller.",
-          { ...this._getFullLogMetadata(connectionId), error });
->>>>>>> 6a96891b
       }
     }
     else {
@@ -106,10 +86,6 @@
         }
       }
       catch (error) {
-<<<<<<< HEAD
-        const userId = this.getUser(connectionId);
-=======
->>>>>>> 6a96891b
         Logger.error(LOG_PREFIX, "ICE candidate could not be added to media controller.",
           { ...this._getFullLogMetadata(connectionId), error });
       }
@@ -123,11 +99,7 @@
    * @param  {String} connectionId Current connection id at the media manager
    * @param  {Object} user {userId: String, userName: String}
    */
-<<<<<<< HEAD
-  addUser(connectionId, user) {
-=======
   addUser (connectionId, user) {
->>>>>>> 6a96891b
     if (this.connectedUsers.hasOwnProperty(connectionId)) {
       Logger.warn(LOG_PREFIX, `Updating user for connectionId ${connectionId}`,
         this._getFullLogMetadata(connectionId));
@@ -146,11 +118,6 @@
    * @param  {String} connectionId Current connection id at the media manager
    */
   removeUser(connectionId) {
-<<<<<<< HEAD
-    Logger.debug(LOG_PREFIX, `Removing user with connectionId ${connectionId}`,
-      this._getFullLogMetadata(connectionId));
-=======
->>>>>>> 6a96891b
     if (this.connectedUsers.hasOwnProperty(connectionId)) {
       Logger.info(LOG_PREFIX, `Removing user with connectionId ${connectionId}`,
         this._getFullLogMetadata(connectionId));
@@ -174,11 +141,8 @@
         Logger.error(LOG_PREFIX, `User not found on getUser for connectionId ${connectionId}`,
           this._getPartialLogMetadata());
       }
-<<<<<<< HEAD
-=======
 
       return {};
->>>>>>> 6a96891b
     }
   };
 
@@ -333,16 +297,12 @@
         this._getPartialLogMetadata());
       try {
         if (!this.sourceAudioStarted && this.sourceAudioStatus === C.MEDIA_STOPPED) {
-<<<<<<< HEAD
-          this.userId = await this.mcs.join(this.voiceBridge, 'SFU', { name: calleeName });
-=======
           const userId = await this.mcs.join(
             this.voiceBridge,
             'SFU',
             { name: calleeName },
           );
           this.userId = userId;
->>>>>>> 6a96891b
           Logger.info(LOG_PREFIX, `MCS join for PROXY_${calleeName} returned ${this.userId}`,
             { ...this._getPartialLogMetadata(), userId: this.userId });
           const globalAudioOptions = {
@@ -395,11 +355,7 @@
           this.sourceAudioStatus = C.MEDIA_STARTED;
           this.emit(C.MEDIA_STARTED);
 
-<<<<<<< HEAD
-          Logger.info(LOG_PREFIX, `Listen only source RTP relay sucessfully created`,
-=======
           Logger.info(LOG_PREFIX, `Listen only source RTP relay successfully created`,
->>>>>>> 6a96891b
             { ...this._getPartialLogMetadata(), mediaId: this.sourceAudio, userId: this.userId });
           return resolve();
         }
@@ -413,29 +369,21 @@
 
   async start (sessionId, connectionId, sdpOffer, calleeName, userId, userName, callback) {
     try {
-<<<<<<< HEAD
-      const mcsUserId = await this.mcs.join(this.voiceBridge, 'SFU', { userId, name: userName });
-=======
       const mcsUserId = await this.mcs.join(
         this.voiceBridge,
         'SFU',
         { externalUserId: userId, name: userName , autoLeave: true }
       );
->>>>>>> 6a96891b
       // Storing the user data to be used by the pub calls
       const user = { userId, userName, mcsUserId };
       this.addUser(connectionId, user);
       Logger.info(LOG_PREFIX, `Starting new listen only session`,
         this._getFullLogMetadata(connectionId));
       const sdpAnswer = await this._subscribeToGlobalAudio(sdpOffer, connectionId);
-<<<<<<< HEAD
-      return callback(null, sdpAnswer);
-=======
       // Check for stop while starting glare. If the user doesn't exist anymore,
       // that's the case. Clean mcs-core's stuff up.
       const maybeError = await this._checkForStopGlare(connectionId);
       return callback(maybeError, sdpAnswer);
->>>>>>> 6a96891b
     }
     catch (error) {
       Logger.error(LOG_PREFIX, `Error on starting new listen only session, rejecting it...`,
@@ -499,11 +447,7 @@
 
           this.audioEndpoints[connectionId] = mediaId;
           this._flushCandidatesQueue(connectionId);
-<<<<<<< HEAD
-          Logger.info(LOG_PREFIX, `Listen only session sucessfully subscribed to global audio with MCS user ${mcsUserId}`,
-=======
           Logger.info(LOG_PREFIX, `Listen only session successfully subscribed to global audio with MCS user ${mcsUserId}`,
->>>>>>> 6a96891b
             this._getFullLogMetadata(connectionId));
           resolve(answer);
         }
@@ -523,7 +467,6 @@
   }
 
   /* ======= STOP METHODS ======= */
-<<<<<<< HEAD
 
   async stopListener(connectionId) {
     const listener = this.audioEndpoints[connectionId];
@@ -531,15 +474,6 @@
     Logger.info(LOG_PREFIX, `Stopping listen only session of ${userId}`,
       this._getFullLogMetadata(connectionId));
 
-=======
-
-  async stopListener(connectionId) {
-    const listener = this.audioEndpoints[connectionId];
-    const  { userId, mcsUserId }  = this.getUser(connectionId);
-    Logger.info(LOG_PREFIX, `Stopping listen only session of ${userId}`,
-      this._getFullLogMetadata(connectionId));
-
->>>>>>> 6a96891b
     this.sendUserDisconnectedFromGlobalAudioMessage(connectionId);
 
     if (listener) {
@@ -547,18 +481,6 @@
         await this.mcs.unsubscribe(mcsUserId, listener);
       } catch (error) {
         Logger.warn(LOG_PREFIX, `Error on unsubscribing listener media ${listener}`,
-<<<<<<< HEAD
-          { ...this._getFullLogMetadata(conectionId), error});
-      }
-    }
-
-    if (mcsUserId) {
-      try {
-        await this.mcs.leave(this.voiceBridge, mcsUserId);
-      } catch (error) {
-        Logger.warn(LOG_PREFIX, `Error on leave for listen only session ${listener}}`,
-=======
->>>>>>> 6a96891b
           { ...this._getFullLogMetadata(connectionId), error});
       }
     }
