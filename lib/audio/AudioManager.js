/*
 * Lucas Fialho Zawacki
 * Paulo Renato Lanzarin
 * (C) Copyright 2017 Bigbluebutton
 *
 */

"use strict";

const BigBlueButtonGW = require('../bbb/pubsub/bbb-gw');
const Audio = require('./audio');
const BaseManager = require('../base/BaseManager');
const C = require('../bbb/messages/Constants');
const Logger = require('../utils/Logger');
const errors = require('../base/errors');
const config = require('config');

const { handleExternalConnections : FS_HANDLE_EXTERNAL_CONNECTIONS } = config.get('freeswitch');
const EJECT_ON_USER_LEFT = config.get('ejectOnUserLeft');

module.exports = class AudioManager extends BaseManager {
  constructor (connectionChannel, additionalChannels, logPrefix) {
    super(connectionChannel, additionalChannels, logPrefix);
    this.sfuApp = C.AUDIO_APP;
    this._meetings = {};
    this._trackMeetingEvents();
    this.messageFactory(this._onMessage);
  }

  _trackMeetingEvents () {
    switch (C.COMMON_MESSAGE_VERSION) {
      case "1.x":
        this._bbbGW.on(C.DISCONNECT_ALL_USERS, (payload) => {
          let meetingId = payload[C.MEETING_ID];
          this._disconnectAllUsers(meetingId);
        });
        this._bbbGW.on(C.DISCONNECT_USER, (payload) => {
          let meetingId = payload[C.MEETING_ID];
          let userId = payload[C.USERID];
          this._disconnectUser(meetingId, userId);
        });
        break;
      default:
        this._bbbGW.on(C.DISCONNECT_ALL_USERS_2x, (payload) => {
          let meetingId = payload[C.MEETING_ID_2x];
          this._disconnectAllUsers(meetingId);
        });
        this._bbbGW.on(C.USER_JOINED_VOICE_CONF_MESSAGE_2x, this._handleUserJoinedVoiceConf.bind(this));
<<<<<<< HEAD
        this._bbbGW.on(C.USER_LEFT_MEETING_2x, (payload) => {
          let meetingId = payload[C.MEETING_ID_2x];
          let userId = payload[C.USER_ID_2x];
          this._disconnectUser(meetingId, userId);
        });
=======
        if (EJECT_ON_USER_LEFT) {
          this._bbbGW.on(C.USER_LEFT_MEETING_2x, (payload) => {
            let meetingId = payload[C.MEETING_ID_2x];
            let userId = payload[C.USER_ID_2x];
            this._disconnectUser(meetingId, userId);
          });
        }
>>>>>>> c99525ba
    }
  }

  async _handleUserJoinedVoiceConf (payload) {
    try {
      const { userId, callerName, voiceConf, listenOnly } = payload;
      if (FS_HANDLE_EXTERNAL_CONNECTIONS && listenOnly && userId.startsWith("w_")) {
        await this.mcs.join(voiceConf, 'SFU', { userId, name: callerName });
      }
    } catch (e) {
      Logger.warn(this._logPrefix, "Failed to pre-start audio user", e);
    }
  }

  _disconnectAllUsers(meetingId) {
    const sessionId = this._meetings[meetingId];
    if (typeof sessionId !== 'undefined') {
      Logger.debug(this._logPrefix, 'Disconnecting all users from', sessionId);
      const session = this._fetchSession(sessionId);
      if (session) {
        this._stopSession(sessionId);
      }
      delete this._meetings[meetingId];
    }
  }

  _disconnectUser(meetingId, userId) {
    let sessionId = this._meetings[meetingId];
    if (typeof sessionId !== 'undefined') {
      let session = this._sessions[sessionId];
      if (typeof session !== 'undefined') {
        let connectionId = session.getConnectionId(userId);
        if (connectionId) {
          Logger.info(this._logPrefix, 'Disconnect a listen only session on UserLeft*', {
            meetingId,
            userId,
            sessionId,
            connectionId,
          });
          session.stopListener(connectionId);
          this._bbbGW.publish(JSON.stringify({
            connectionId,
            type: C.AUDIO_APP,
            id : 'close',
          }), C.FROM_AUDIO);
        }
      }
    }
  }

  async _onMessage(message) {
    Logger.debug(this._logPrefix, 'Received message [' + message.id + '] from connection', message.connectionId);
    const { connectionId, voiceBridge, internalMeetingId }  = message;
    const sessionId = voiceBridge;

    let session = this._fetchSession(sessionId);
    let iceQueue = this._fetchIceQueue(sessionId+connectionId);

    switch (message.id) {
      case 'start':
        let permissionProbeDone = false;
        const handleSessionWideStartError = (errorMessage) => {
          errorMessage.id = 'webRTCAudioError';
          this._stopSession(sessionId);
          this._bbbGW.publish(JSON.stringify({
            ...errorMessage,
          }), C.FROM_AUDIO);
        }

        const handleListenerStartError = (errorMessage) => {
          errorMessage.id = 'webRTCAudioError';
          if (session) session.stopListener(connectionId);
          this._bbbGW.publish(JSON.stringify({
            ...errorMessage,
          }), C.FROM_AUDIO);
        }

        Logger.debug(this._logPrefix, 'Received start message', message, 'from connection', connectionId);

        if (session == null) {
          session = new Audio(this._bbbGW, voiceBridge, this.mcs, internalMeetingId);
          session.once(C.MEDIA_STOPPED, this._stopSession.bind(this));
          this._sessions[sessionId] = {}
          this._sessions[sessionId] = session;
          try {
            await session.getGlobalAudioPermission(
              session.meetingId,
              session.voiceBridge,
              message.userId,
              connectionId
            );
            permissionProbeDone = true;
            await session.upstartSourceAudio(message.sdpOffer, message.caleeName);
          } catch (error) {
            const errorMessage = this._handleError(this._logPrefix, connectionId, message.calleeName, C.RECV_ROLE, error);
            return handleSessionWideStartError(errorMessage);
          }
        }

        this._meetings[message.internalMeetingId] = sessionId;

        // starts audio session by sending sessionID, websocket and sdpoffer
        session.start(sessionId, connectionId, message.sdpOffer, message.caleeName, message.userId, message.userName, permissionProbeDone, (error, sdpAnswer) => {
          if (error) {
            const errorMessage = this._handleError(this._logPrefix, connectionId, null, C.RECV_ROLE, error);
            return handleListenerStartError(errorMessage);
          }

          Logger.info(this._logPrefix, `Started listen only session for user ${message.userId} at ${sessionId} with connectionId ${connectionId}`);
          // Empty ice queue after starting audio
          this._flushIceQueue(session, iceQueue);

          session.once(C.MEDIA_SERVER_OFFLINE, async (event) => {
            const errorMessage = this._handleError(this._logPrefix, connectionId, message.caleeName, C.RECV_ROLE, errors.MEDIA_SERVER_OFFLINE);
            return handleSessionWideStartError(errorMessage);
          });

          this._bbbGW.publish(JSON.stringify({
            connectionId,
            id : 'startResponse',
            type: 'audio',
            response : 'accepted',
            sdpAnswer : sdpAnswer
          }), C.FROM_AUDIO);

          Logger.info(this._logPrefix, `Sending startResponse to user ${message.userId} at ${sessionId} with connectionId ${connectionId}`);
        });
        break;

      case 'stop':
        Logger.info(this._logPrefix, `Received stop message for user ${message.userId} at ${sessionId} with connectionId ${connectionId}`);

        if (session) {
          session.stopListener(connectionId);
        } else {
          Logger.warn(this._logPrefix, `There was no audio session on stop for user ${message.userId} at ${sessionId} with connectionId ${connectionId}`);
        }
        break;

      case 'iceCandidate':
        if (session) {
          session.onIceCandidate(message.candidate, connectionId);
        } else {
          Logger.info(this._logPrefix, "Queueing ice candidate for later in audio", connectionId);
          iceQueue.push(message.candidate);
        }
        break;

      case 'close':
        Logger.info(this._logPrefix, 'Connection ' + connectionId + ' closed');
        this._deleteIceQueue(sessionId+connectionId);
        if (typeof session !== 'undefined') {
          Logger.info(this._logPrefix, "Stopping viewer " + sessionId);
          session.stopListener(message.connectionId);
        }
        break;

      default:
        const errorMessage = this._handleError(this._logPrefix, connectionId, null, null, errors.SFU_INVALID_REQUEST);
        this._bbbGW.publish(JSON.stringify({
          ...errorMessage,
        }), C.FROM_AUDIO);
        break;
    }
  }
};<|MERGE_RESOLUTION|>--- conflicted
+++ resolved
@@ -46,13 +46,6 @@
           this._disconnectAllUsers(meetingId);
         });
         this._bbbGW.on(C.USER_JOINED_VOICE_CONF_MESSAGE_2x, this._handleUserJoinedVoiceConf.bind(this));
-<<<<<<< HEAD
-        this._bbbGW.on(C.USER_LEFT_MEETING_2x, (payload) => {
-          let meetingId = payload[C.MEETING_ID_2x];
-          let userId = payload[C.USER_ID_2x];
-          this._disconnectUser(meetingId, userId);
-        });
-=======
         if (EJECT_ON_USER_LEFT) {
           this._bbbGW.on(C.USER_LEFT_MEETING_2x, (payload) => {
             let meetingId = payload[C.MEETING_ID_2x];
@@ -60,7 +53,6 @@
             this._disconnectUser(meetingId, userId);
           });
         }
->>>>>>> c99525ba
     }
   }
 
