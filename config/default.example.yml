--- conflicted
+++ resolved
@@ -60,19 +60,12 @@
 mcs-address: localhost
 mcs-ws-timeout: 30000
 freeswitch:
-<<<<<<< HEAD
-  ip: "FREESWITCH_IP"
-  port: "5066"
-  esl_ip: localhost
-  esl_port: 8021
-=======
   ip: 127.0.0.1
   sip_ip: 127.0.0.1
   port: 5066
   esl_ip: 127.0.0.1
   esl_port: 8021
   handleExternalConnections: false
->>>>>>> 6a96891b
 # maxFiles: number of old log files to keep track of. Logs are rotated daily,
 # so maxFiles = amount of days to keep of logs
 log:
@@ -203,10 +196,6 @@
 # the client by filtering out anything that isn't in this list
 kurentoAllowedCandidateIps:
   #- <ipv4|ipv6>
-<<<<<<< HEAD
-
-=======
->>>>>>> 6a96891b
 # mediaThresholds: mandatory configuration. Establishes type-agnostic media thresholds
 # that when hit will make the server refuse to negotiate new medias.
 # Any attemps to inject medias past the thresholds will return an error with code
