--- conflicted
+++ resolved
@@ -193,8 +193,6 @@
 # the client by filtering out anything that isn't in this list
 kurentoAllowedCandidateIps:
   #- <ipv4|ipv6>
-<<<<<<< HEAD
-
 # mediaThresholds: mandatory configuration. Establishes type-agnostic media thresholds
 # that when hit will make the server refuse to negotiate new medias.
 # Any attemps to inject medias past the thresholds will return an error with code
@@ -207,7 +205,5 @@
   global: 0
   perRoom: 0
   perUser: 0
-=======
->>>>>>> 273cd138
 # Whether to append a timestamp to akka-app's message envelopes
 addTimestampToAkkaMessages: true