{
  "name": "bbb-webrtc-sfu",
<<<<<<< HEAD
  "version": "2.4.27",
=======
  "version": "2.4.28",
>>>>>>> c99525ba
  "private": true,
  "scripts": {
    "start": "node server.js",
    "postinstall": "cd node_modules/sip.js/src/Grammar && mkdir -p dist && pegjs --extra-options-file peg.json src/Grammar.pegjs dist/Grammar.js"
  },
  "dependencies": {
    "config": "1.30.0",
    "ipaddr.js": "1.9.1",
    "js-yaml": "3.13.1",
    "kurento-client": "git+https://github.com/Kurento/kurento-client-js.git#6.15.0",
    "mcs-js": "git+https://github.com/mconftec/mcs-js.git#v0.0.9",
    "modesl": "1.2.1",
    "pegjs": "0.8.0",
    "readable-id": "1.0.0",
    "redis": "2.8.0",
    "sdp-transform": "2.13.0",
    "sip.js": "git+https://github.com/mconf/sip.js.git#v0.7.5.10",
    "winston": "2.4.5",
    "ws": "7.3.1",
    "uuid": "8.3.1"
  },
  "optionalDependencies": {}
}<|MERGE_RESOLUTION|>--- conflicted
+++ resolved
@@ -1,10 +1,6 @@
 {
   "name": "bbb-webrtc-sfu",
-<<<<<<< HEAD
-  "version": "2.4.27",
-=======
   "version": "2.4.28",
->>>>>>> c99525ba
   "private": true,
   "scripts": {
     "start": "node server.js",
